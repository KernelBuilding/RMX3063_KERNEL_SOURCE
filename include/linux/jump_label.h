#ifndef _LINUX_JUMP_LABEL_H
#define _LINUX_JUMP_LABEL_H

/*
 * Jump label support
 *
 * Copyright (C) 2009-2012 Jason Baron <jbaron@redhat.com>
 * Copyright (C) 2011-2012 Peter Zijlstra <pzijlstr@redhat.com>
 *
 * Jump labels provide an interface to generate dynamic branches using
 * self-modifying code. Assuming toolchain and architecture support the result
 * of a "if (static_key_false(&key))" statement is a unconditional branch (which
 * defaults to false - and the true block is placed out of line).
 *
 * However at runtime we can change the branch target using
 * static_key_slow_{inc,dec}(). These function as a 'reference' count on the key
 * object and for as long as there are references all branches referring to
 * that particular key will point to the (out of line) true block.
 *
 * Since this relies on modifying code the static_key_slow_{inc,dec}() functions
 * must be considered absolute slow paths (machine wide synchronization etc.).
 * OTOH, since the affected branches are unconditional their runtime overhead
 * will be absolutely minimal, esp. in the default (off) case where the total
 * effect is a single NOP of appropriate size. The on case will patch in a jump
 * to the out-of-line block.
 *
 * When the control is directly exposed to userspace it is prudent to delay the
 * decrement to avoid high frequency code modifications which can (and do)
 * cause significant performance degradation. Struct static_key_deferred and
 * static_key_slow_dec_deferred() provide for this.
 *
 * Lacking toolchain and or architecture support, it falls back to a simple
 * conditional branch.
 *
 * struct static_key my_key = STATIC_KEY_INIT_TRUE;
 *
 *   if (static_key_true(&my_key)) {
 *   }
 *
 * will result in the true case being in-line and starts the key with a single
 * reference. Mixing static_key_true() and static_key_false() on the same key is not
 * allowed.
 *
 * Not initializing the key (static data is initialized to 0s anyway) is the
 * same as using STATIC_KEY_INIT_FALSE.
 *
*/

#include <linux/types.h>
#include <linux/compiler.h>
<<<<<<< HEAD
=======
#include <linux/bug.h>

extern bool static_key_initialized;

#define STATIC_KEY_CHECK_USE() WARN(!static_key_initialized,		      \
				    "%s used before call to jump_label_init", \
				    __func__)
>>>>>>> d8ec26d7

#if defined(CC_HAVE_ASM_GOTO) && defined(CONFIG_JUMP_LABEL)

struct static_key {
	atomic_t enabled;
/* Set lsb bit to 1 if branch is default true, 0 ot */
	struct jump_entry *entries;
#ifdef CONFIG_MODULES
	struct static_key_mod *next;
#endif
};

# include <asm/jump_label.h>
# define HAVE_JUMP_LABEL
#endif	/* CC_HAVE_ASM_GOTO && CONFIG_JUMP_LABEL */

enum jump_label_type {
	JUMP_LABEL_DISABLE = 0,
	JUMP_LABEL_ENABLE,
};

struct module;

#include <linux/atomic.h>
#ifdef HAVE_JUMP_LABEL

#define JUMP_LABEL_TRUE_BRANCH 1UL

static
inline struct jump_entry *jump_label_get_entries(struct static_key *key)
{
	return (struct jump_entry *)((unsigned long)key->entries
						& ~JUMP_LABEL_TRUE_BRANCH);
}

static inline bool jump_label_get_branch_default(struct static_key *key)
{
	if ((unsigned long)key->entries & JUMP_LABEL_TRUE_BRANCH)
		return true;
	return false;
}

static __always_inline bool static_key_false(struct static_key *key)
{
	return arch_static_branch(key);
}

static __always_inline bool static_key_true(struct static_key *key)
{
	return !static_key_false(key);
}

extern struct jump_entry __start___jump_table[];
extern struct jump_entry __stop___jump_table[];

extern void jump_label_init(void);
extern void jump_label_lock(void);
extern void jump_label_unlock(void);
extern void arch_jump_label_transform(struct jump_entry *entry,
				      enum jump_label_type type);
extern void arch_jump_label_transform_static(struct jump_entry *entry,
					     enum jump_label_type type);
extern int jump_label_text_reserved(void *start, void *end);
extern void static_key_slow_inc(struct static_key *key);
extern void static_key_slow_dec(struct static_key *key);
extern void jump_label_apply_nops(struct module *mod);

#define STATIC_KEY_INIT_TRUE ((struct static_key) \
	{ .enabled = ATOMIC_INIT(1), .entries = (void *)1 })
#define STATIC_KEY_INIT_FALSE ((struct static_key) \
	{ .enabled = ATOMIC_INIT(0), .entries = (void *)0 })

#else  /* !HAVE_JUMP_LABEL */

struct static_key {
	atomic_t enabled;
};

static __always_inline void jump_label_init(void)
{
	static_key_initialized = true;
}

static __always_inline bool static_key_false(struct static_key *key)
{
	if (unlikely(atomic_read(&key->enabled) > 0))
		return true;
	return false;
}

static __always_inline bool static_key_true(struct static_key *key)
{
	if (likely(atomic_read(&key->enabled) > 0))
		return true;
	return false;
}

static inline void static_key_slow_inc(struct static_key *key)
{
	STATIC_KEY_CHECK_USE();
	atomic_inc(&key->enabled);
}

static inline void static_key_slow_dec(struct static_key *key)
{
	STATIC_KEY_CHECK_USE();
	atomic_dec(&key->enabled);
}

static inline int jump_label_text_reserved(void *start, void *end)
{
	return 0;
}

static inline void jump_label_lock(void) {}
static inline void jump_label_unlock(void) {}

static inline int jump_label_apply_nops(struct module *mod)
{
	return 0;
}

#define STATIC_KEY_INIT_TRUE ((struct static_key) \
		{ .enabled = ATOMIC_INIT(1) })
#define STATIC_KEY_INIT_FALSE ((struct static_key) \
		{ .enabled = ATOMIC_INIT(0) })

#endif	/* HAVE_JUMP_LABEL */

#define STATIC_KEY_INIT STATIC_KEY_INIT_FALSE
#define jump_label_enabled static_key_enabled

static inline bool static_key_enabled(struct static_key *key)
{
	return (atomic_read(&key->enabled) > 0);
}

#endif	/* _LINUX_JUMP_LABEL_H */<|MERGE_RESOLUTION|>--- conflicted
+++ resolved
@@ -48,8 +48,6 @@
 
 #include <linux/types.h>
 #include <linux/compiler.h>
-<<<<<<< HEAD
-=======
 #include <linux/bug.h>
 
 extern bool static_key_initialized;
@@ -57,7 +55,6 @@
 #define STATIC_KEY_CHECK_USE() WARN(!static_key_initialized,		      \
 				    "%s used before call to jump_label_init", \
 				    __func__)
->>>>>>> d8ec26d7
 
 #if defined(CC_HAVE_ASM_GOTO) && defined(CONFIG_JUMP_LABEL)
 
