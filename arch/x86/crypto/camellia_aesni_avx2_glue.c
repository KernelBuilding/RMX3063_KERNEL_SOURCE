/*
 * Glue Code for x86_64/AVX2/AES-NI assembler optimized version of Camellia
 *
 * Copyright © 2013 Jussi Kivilinna <jussi.kivilinna@mbnet.fi>
 *
 * This program is free software; you can redistribute it and/or modify
 * it under the terms of the GNU General Public License as published by
 * the Free Software Foundation; either version 2 of the License, or
 * (at your option) any later version.
 *
 */

#include <linux/module.h>
#include <linux/types.h>
#include <linux/crypto.h>
#include <linux/err.h>
#include <crypto/ablk_helper.h>
#include <crypto/algapi.h>
#include <crypto/ctr.h>
#include <crypto/lrw.h>
#include <crypto/xts.h>
#include <asm/fpu/api.h>
#include <asm/crypto/camellia.h>
#include <asm/crypto/glue_helper.h>

#define CAMELLIA_AESNI_PARALLEL_BLOCKS 16
#define CAMELLIA_AESNI_AVX2_PARALLEL_BLOCKS 32

/* 32-way AVX2/AES-NI parallel cipher functions */
asmlinkage void camellia_ecb_enc_32way(struct camellia_ctx *ctx, u8 *dst,
				       const u8 *src);
asmlinkage void camellia_ecb_dec_32way(struct camellia_ctx *ctx, u8 *dst,
				       const u8 *src);

asmlinkage void camellia_cbc_dec_32way(struct camellia_ctx *ctx, u8 *dst,
				       const u8 *src);
asmlinkage void camellia_ctr_32way(struct camellia_ctx *ctx, u8 *dst,
				   const u8 *src, le128 *iv);

asmlinkage void camellia_xts_enc_32way(struct camellia_ctx *ctx, u8 *dst,
				       const u8 *src, le128 *iv);
asmlinkage void camellia_xts_dec_32way(struct camellia_ctx *ctx, u8 *dst,
				       const u8 *src, le128 *iv);

static const struct common_glue_ctx camellia_enc = {
	.num_funcs = 4,
	.fpu_blocks_limit = CAMELLIA_AESNI_PARALLEL_BLOCKS,

	.funcs = { {
		.num_blocks = CAMELLIA_AESNI_AVX2_PARALLEL_BLOCKS,
		.fn_u = { .ecb = GLUE_FUNC_CAST(camellia_ecb_enc_32way) }
	}, {
		.num_blocks = CAMELLIA_AESNI_PARALLEL_BLOCKS,
		.fn_u = { .ecb = GLUE_FUNC_CAST(camellia_ecb_enc_16way) }
	}, {
		.num_blocks = 2,
		.fn_u = { .ecb = GLUE_FUNC_CAST(camellia_enc_blk_2way) }
	}, {
		.num_blocks = 1,
		.fn_u = { .ecb = GLUE_FUNC_CAST(camellia_enc_blk) }
	} }
};

static const struct common_glue_ctx camellia_ctr = {
	.num_funcs = 4,
	.fpu_blocks_limit = CAMELLIA_AESNI_PARALLEL_BLOCKS,

	.funcs = { {
		.num_blocks = CAMELLIA_AESNI_AVX2_PARALLEL_BLOCKS,
		.fn_u = { .ctr = GLUE_CTR_FUNC_CAST(camellia_ctr_32way) }
	}, {
		.num_blocks = CAMELLIA_AESNI_PARALLEL_BLOCKS,
		.fn_u = { .ctr = GLUE_CTR_FUNC_CAST(camellia_ctr_16way) }
	}, {
		.num_blocks = 2,
		.fn_u = { .ctr = GLUE_CTR_FUNC_CAST(camellia_crypt_ctr_2way) }
	}, {
		.num_blocks = 1,
		.fn_u = { .ctr = GLUE_CTR_FUNC_CAST(camellia_crypt_ctr) }
	} }
};

static const struct common_glue_ctx camellia_enc_xts = {
	.num_funcs = 3,
	.fpu_blocks_limit = CAMELLIA_AESNI_PARALLEL_BLOCKS,

	.funcs = { {
		.num_blocks = CAMELLIA_AESNI_AVX2_PARALLEL_BLOCKS,
		.fn_u = { .xts = GLUE_XTS_FUNC_CAST(camellia_xts_enc_32way) }
	}, {
		.num_blocks = CAMELLIA_AESNI_PARALLEL_BLOCKS,
		.fn_u = { .xts = GLUE_XTS_FUNC_CAST(camellia_xts_enc_16way) }
	}, {
		.num_blocks = 1,
		.fn_u = { .xts = GLUE_XTS_FUNC_CAST(camellia_xts_enc) }
	} }
};

static const struct common_glue_ctx camellia_dec = {
	.num_funcs = 4,
	.fpu_blocks_limit = CAMELLIA_AESNI_PARALLEL_BLOCKS,

	.funcs = { {
		.num_blocks = CAMELLIA_AESNI_AVX2_PARALLEL_BLOCKS,
		.fn_u = { .ecb = GLUE_FUNC_CAST(camellia_ecb_dec_32way) }
	}, {
		.num_blocks = CAMELLIA_AESNI_PARALLEL_BLOCKS,
		.fn_u = { .ecb = GLUE_FUNC_CAST(camellia_ecb_dec_16way) }
	}, {
		.num_blocks = 2,
		.fn_u = { .ecb = GLUE_FUNC_CAST(camellia_dec_blk_2way) }
	}, {
		.num_blocks = 1,
		.fn_u = { .ecb = GLUE_FUNC_CAST(camellia_dec_blk) }
	} }
};

static const struct common_glue_ctx camellia_dec_cbc = {
	.num_funcs = 4,
	.fpu_blocks_limit = CAMELLIA_AESNI_PARALLEL_BLOCKS,

	.funcs = { {
		.num_blocks = CAMELLIA_AESNI_AVX2_PARALLEL_BLOCKS,
		.fn_u = { .cbc = GLUE_CBC_FUNC_CAST(camellia_cbc_dec_32way) }
	}, {
		.num_blocks = CAMELLIA_AESNI_PARALLEL_BLOCKS,
		.fn_u = { .cbc = GLUE_CBC_FUNC_CAST(camellia_cbc_dec_16way) }
	}, {
		.num_blocks = 2,
		.fn_u = { .cbc = GLUE_CBC_FUNC_CAST(camellia_decrypt_cbc_2way) }
	}, {
		.num_blocks = 1,
		.fn_u = { .cbc = GLUE_CBC_FUNC_CAST(camellia_dec_blk) }
	} }
};

static const struct common_glue_ctx camellia_dec_xts = {
	.num_funcs = 3,
	.fpu_blocks_limit = CAMELLIA_AESNI_PARALLEL_BLOCKS,

	.funcs = { {
		.num_blocks = CAMELLIA_AESNI_AVX2_PARALLEL_BLOCKS,
		.fn_u = { .xts = GLUE_XTS_FUNC_CAST(camellia_xts_dec_32way) }
	}, {
		.num_blocks = CAMELLIA_AESNI_PARALLEL_BLOCKS,
		.fn_u = { .xts = GLUE_XTS_FUNC_CAST(camellia_xts_dec_16way) }
	}, {
		.num_blocks = 1,
		.fn_u = { .xts = GLUE_XTS_FUNC_CAST(camellia_xts_dec) }
	} }
};

static int ecb_encrypt(struct blkcipher_desc *desc, struct scatterlist *dst,
		       struct scatterlist *src, unsigned int nbytes)
{
	return glue_ecb_crypt_128bit(&camellia_enc, desc, dst, src, nbytes);
}

static int ecb_decrypt(struct blkcipher_desc *desc, struct scatterlist *dst,
		       struct scatterlist *src, unsigned int nbytes)
{
	return glue_ecb_crypt_128bit(&camellia_dec, desc, dst, src, nbytes);
}

static int cbc_encrypt(struct blkcipher_desc *desc, struct scatterlist *dst,
		       struct scatterlist *src, unsigned int nbytes)
{
	return glue_cbc_encrypt_128bit(GLUE_FUNC_CAST(camellia_enc_blk), desc,
				       dst, src, nbytes);
}

static int cbc_decrypt(struct blkcipher_desc *desc, struct scatterlist *dst,
		       struct scatterlist *src, unsigned int nbytes)
{
	return glue_cbc_decrypt_128bit(&camellia_dec_cbc, desc, dst, src,
				       nbytes);
}

static int ctr_crypt(struct blkcipher_desc *desc, struct scatterlist *dst,
		     struct scatterlist *src, unsigned int nbytes)
{
	return glue_ctr_crypt_128bit(&camellia_ctr, desc, dst, src, nbytes);
}

static inline bool camellia_fpu_begin(bool fpu_enabled, unsigned int nbytes)
{
	return glue_fpu_begin(CAMELLIA_BLOCK_SIZE,
			      CAMELLIA_AESNI_PARALLEL_BLOCKS, NULL, fpu_enabled,
			      nbytes);
}

static inline void camellia_fpu_end(bool fpu_enabled)
{
	glue_fpu_end(fpu_enabled);
}

static int camellia_setkey(struct crypto_tfm *tfm, const u8 *in_key,
			   unsigned int key_len)
{
	return __camellia_setkey(crypto_tfm_ctx(tfm), in_key, key_len,
				 &tfm->crt_flags);
}

struct crypt_priv {
	struct camellia_ctx *ctx;
	bool fpu_enabled;
};

static void encrypt_callback(void *priv, u8 *srcdst, unsigned int nbytes)
{
	const unsigned int bsize = CAMELLIA_BLOCK_SIZE;
	struct crypt_priv *ctx = priv;
	int i;

	ctx->fpu_enabled = camellia_fpu_begin(ctx->fpu_enabled, nbytes);

	if (nbytes >= CAMELLIA_AESNI_AVX2_PARALLEL_BLOCKS * bsize) {
		camellia_ecb_enc_32way(ctx->ctx, srcdst, srcdst);
		srcdst += bsize * CAMELLIA_AESNI_AVX2_PARALLEL_BLOCKS;
		nbytes -= bsize * CAMELLIA_AESNI_AVX2_PARALLEL_BLOCKS;
	}

	if (nbytes >= CAMELLIA_AESNI_PARALLEL_BLOCKS * bsize) {
		camellia_ecb_enc_16way(ctx->ctx, srcdst, srcdst);
		srcdst += bsize * CAMELLIA_AESNI_PARALLEL_BLOCKS;
		nbytes -= bsize * CAMELLIA_AESNI_PARALLEL_BLOCKS;
	}

	while (nbytes >= CAMELLIA_PARALLEL_BLOCKS * bsize) {
		camellia_enc_blk_2way(ctx->ctx, srcdst, srcdst);
		srcdst += bsize * CAMELLIA_PARALLEL_BLOCKS;
		nbytes -= bsize * CAMELLIA_PARALLEL_BLOCKS;
	}

	for (i = 0; i < nbytes / bsize; i++, srcdst += bsize)
		camellia_enc_blk(ctx->ctx, srcdst, srcdst);
}

static void decrypt_callback(void *priv, u8 *srcdst, unsigned int nbytes)
{
	const unsigned int bsize = CAMELLIA_BLOCK_SIZE;
	struct crypt_priv *ctx = priv;
	int i;

	ctx->fpu_enabled = camellia_fpu_begin(ctx->fpu_enabled, nbytes);

	if (nbytes >= CAMELLIA_AESNI_AVX2_PARALLEL_BLOCKS * bsize) {
		camellia_ecb_dec_32way(ctx->ctx, srcdst, srcdst);
		srcdst += bsize * CAMELLIA_AESNI_AVX2_PARALLEL_BLOCKS;
		nbytes -= bsize * CAMELLIA_AESNI_AVX2_PARALLEL_BLOCKS;
	}

	if (nbytes >= CAMELLIA_AESNI_PARALLEL_BLOCKS * bsize) {
		camellia_ecb_dec_16way(ctx->ctx, srcdst, srcdst);
		srcdst += bsize * CAMELLIA_AESNI_PARALLEL_BLOCKS;
		nbytes -= bsize * CAMELLIA_AESNI_PARALLEL_BLOCKS;
	}

	while (nbytes >= CAMELLIA_PARALLEL_BLOCKS * bsize) {
		camellia_dec_blk_2way(ctx->ctx, srcdst, srcdst);
		srcdst += bsize * CAMELLIA_PARALLEL_BLOCKS;
		nbytes -= bsize * CAMELLIA_PARALLEL_BLOCKS;
	}

	for (i = 0; i < nbytes / bsize; i++, srcdst += bsize)
		camellia_dec_blk(ctx->ctx, srcdst, srcdst);
}

static int lrw_encrypt(struct blkcipher_desc *desc, struct scatterlist *dst,
		       struct scatterlist *src, unsigned int nbytes)
{
	struct camellia_lrw_ctx *ctx = crypto_blkcipher_ctx(desc->tfm);
	be128 buf[CAMELLIA_AESNI_AVX2_PARALLEL_BLOCKS];
	struct crypt_priv crypt_ctx = {
		.ctx = &ctx->camellia_ctx,
		.fpu_enabled = false,
	};
	struct lrw_crypt_req req = {
		.tbuf = buf,
		.tbuflen = sizeof(buf),

		.table_ctx = &ctx->lrw_table,
		.crypt_ctx = &crypt_ctx,
		.crypt_fn = encrypt_callback,
	};
	int ret;

	desc->flags &= ~CRYPTO_TFM_REQ_MAY_SLEEP;
	ret = lrw_crypt(desc, dst, src, nbytes, &req);
	camellia_fpu_end(crypt_ctx.fpu_enabled);

	return ret;
}

static int lrw_decrypt(struct blkcipher_desc *desc, struct scatterlist *dst,
		       struct scatterlist *src, unsigned int nbytes)
{
	struct camellia_lrw_ctx *ctx = crypto_blkcipher_ctx(desc->tfm);
	be128 buf[CAMELLIA_AESNI_AVX2_PARALLEL_BLOCKS];
	struct crypt_priv crypt_ctx = {
		.ctx = &ctx->camellia_ctx,
		.fpu_enabled = false,
	};
	struct lrw_crypt_req req = {
		.tbuf = buf,
		.tbuflen = sizeof(buf),

		.table_ctx = &ctx->lrw_table,
		.crypt_ctx = &crypt_ctx,
		.crypt_fn = decrypt_callback,
	};
	int ret;

	desc->flags &= ~CRYPTO_TFM_REQ_MAY_SLEEP;
	ret = lrw_crypt(desc, dst, src, nbytes, &req);
	camellia_fpu_end(crypt_ctx.fpu_enabled);

	return ret;
}

static int xts_encrypt(struct blkcipher_desc *desc, struct scatterlist *dst,
		       struct scatterlist *src, unsigned int nbytes)
{
	struct camellia_xts_ctx *ctx = crypto_blkcipher_ctx(desc->tfm);

	return glue_xts_crypt_128bit(&camellia_enc_xts, desc, dst, src, nbytes,
				     XTS_TWEAK_CAST(camellia_enc_blk),
				     &ctx->tweak_ctx, &ctx->crypt_ctx);
}

static int xts_decrypt(struct blkcipher_desc *desc, struct scatterlist *dst,
		       struct scatterlist *src, unsigned int nbytes)
{
	struct camellia_xts_ctx *ctx = crypto_blkcipher_ctx(desc->tfm);

	return glue_xts_crypt_128bit(&camellia_dec_xts, desc, dst, src, nbytes,
				     XTS_TWEAK_CAST(camellia_enc_blk),
				     &ctx->tweak_ctx, &ctx->crypt_ctx);
}

static struct crypto_alg cmll_algs[10] = { {
	.cra_name		= "__ecb-camellia-aesni-avx2",
	.cra_driver_name	= "__driver-ecb-camellia-aesni-avx2",
	.cra_priority		= 0,
	.cra_flags		= CRYPTO_ALG_TYPE_BLKCIPHER |
				  CRYPTO_ALG_INTERNAL,
	.cra_blocksize		= CAMELLIA_BLOCK_SIZE,
	.cra_ctxsize		= sizeof(struct camellia_ctx),
	.cra_alignmask		= 0,
	.cra_type		= &crypto_blkcipher_type,
	.cra_module		= THIS_MODULE,
	.cra_u = {
		.blkcipher = {
			.min_keysize	= CAMELLIA_MIN_KEY_SIZE,
			.max_keysize	= CAMELLIA_MAX_KEY_SIZE,
			.setkey		= camellia_setkey,
			.encrypt	= ecb_encrypt,
			.decrypt	= ecb_decrypt,
		},
	},
}, {
	.cra_name		= "__cbc-camellia-aesni-avx2",
	.cra_driver_name	= "__driver-cbc-camellia-aesni-avx2",
	.cra_priority		= 0,
	.cra_flags		= CRYPTO_ALG_TYPE_BLKCIPHER |
				  CRYPTO_ALG_INTERNAL,
	.cra_blocksize		= CAMELLIA_BLOCK_SIZE,
	.cra_ctxsize		= sizeof(struct camellia_ctx),
	.cra_alignmask		= 0,
	.cra_type		= &crypto_blkcipher_type,
	.cra_module		= THIS_MODULE,
	.cra_u = {
		.blkcipher = {
			.min_keysize	= CAMELLIA_MIN_KEY_SIZE,
			.max_keysize	= CAMELLIA_MAX_KEY_SIZE,
			.setkey		= camellia_setkey,
			.encrypt	= cbc_encrypt,
			.decrypt	= cbc_decrypt,
		},
	},
}, {
	.cra_name		= "__ctr-camellia-aesni-avx2",
	.cra_driver_name	= "__driver-ctr-camellia-aesni-avx2",
	.cra_priority		= 0,
	.cra_flags		= CRYPTO_ALG_TYPE_BLKCIPHER |
				  CRYPTO_ALG_INTERNAL,
	.cra_blocksize		= 1,
	.cra_ctxsize		= sizeof(struct camellia_ctx),
	.cra_alignmask		= 0,
	.cra_type		= &crypto_blkcipher_type,
	.cra_module		= THIS_MODULE,
	.cra_u = {
		.blkcipher = {
			.min_keysize	= CAMELLIA_MIN_KEY_SIZE,
			.max_keysize	= CAMELLIA_MAX_KEY_SIZE,
			.ivsize		= CAMELLIA_BLOCK_SIZE,
			.setkey		= camellia_setkey,
			.encrypt	= ctr_crypt,
			.decrypt	= ctr_crypt,
		},
	},
}, {
	.cra_name		= "__lrw-camellia-aesni-avx2",
	.cra_driver_name	= "__driver-lrw-camellia-aesni-avx2",
	.cra_priority		= 0,
	.cra_flags		= CRYPTO_ALG_TYPE_BLKCIPHER |
				  CRYPTO_ALG_INTERNAL,
	.cra_blocksize		= CAMELLIA_BLOCK_SIZE,
	.cra_ctxsize		= sizeof(struct camellia_lrw_ctx),
	.cra_alignmask		= 0,
	.cra_type		= &crypto_blkcipher_type,
	.cra_module		= THIS_MODULE,
	.cra_exit		= lrw_camellia_exit_tfm,
	.cra_u = {
		.blkcipher = {
			.min_keysize	= CAMELLIA_MIN_KEY_SIZE +
					  CAMELLIA_BLOCK_SIZE,
			.max_keysize	= CAMELLIA_MAX_KEY_SIZE +
					  CAMELLIA_BLOCK_SIZE,
			.ivsize		= CAMELLIA_BLOCK_SIZE,
			.setkey		= lrw_camellia_setkey,
			.encrypt	= lrw_encrypt,
			.decrypt	= lrw_decrypt,
		},
	},
}, {
	.cra_name		= "__xts-camellia-aesni-avx2",
	.cra_driver_name	= "__driver-xts-camellia-aesni-avx2",
	.cra_priority		= 0,
	.cra_flags		= CRYPTO_ALG_TYPE_BLKCIPHER |
				  CRYPTO_ALG_INTERNAL,
	.cra_blocksize		= CAMELLIA_BLOCK_SIZE,
	.cra_ctxsize		= sizeof(struct camellia_xts_ctx),
	.cra_alignmask		= 0,
	.cra_type		= &crypto_blkcipher_type,
	.cra_module		= THIS_MODULE,
	.cra_u = {
		.blkcipher = {
			.min_keysize	= CAMELLIA_MIN_KEY_SIZE * 2,
			.max_keysize	= CAMELLIA_MAX_KEY_SIZE * 2,
			.ivsize		= CAMELLIA_BLOCK_SIZE,
			.setkey		= xts_camellia_setkey,
			.encrypt	= xts_encrypt,
			.decrypt	= xts_decrypt,
		},
	},
}, {
	.cra_name		= "ecb(camellia)",
	.cra_driver_name	= "ecb-camellia-aesni-avx2",
	.cra_priority		= 500,
	.cra_flags		= CRYPTO_ALG_TYPE_ABLKCIPHER | CRYPTO_ALG_ASYNC,
	.cra_blocksize		= CAMELLIA_BLOCK_SIZE,
	.cra_ctxsize		= sizeof(struct async_helper_ctx),
	.cra_alignmask		= 0,
	.cra_type		= &crypto_ablkcipher_type,
	.cra_module		= THIS_MODULE,
	.cra_init		= ablk_init,
	.cra_exit		= ablk_exit,
	.cra_u = {
		.ablkcipher = {
			.min_keysize	= CAMELLIA_MIN_KEY_SIZE,
			.max_keysize	= CAMELLIA_MAX_KEY_SIZE,
			.setkey		= ablk_set_key,
			.encrypt	= ablk_encrypt,
			.decrypt	= ablk_decrypt,
		},
	},
}, {
	.cra_name		= "cbc(camellia)",
	.cra_driver_name	= "cbc-camellia-aesni-avx2",
	.cra_priority		= 500,
	.cra_flags		= CRYPTO_ALG_TYPE_ABLKCIPHER | CRYPTO_ALG_ASYNC,
	.cra_blocksize		= CAMELLIA_BLOCK_SIZE,
	.cra_ctxsize		= sizeof(struct async_helper_ctx),
	.cra_alignmask		= 0,
	.cra_type		= &crypto_ablkcipher_type,
	.cra_module		= THIS_MODULE,
	.cra_init		= ablk_init,
	.cra_exit		= ablk_exit,
	.cra_u = {
		.ablkcipher = {
			.min_keysize	= CAMELLIA_MIN_KEY_SIZE,
			.max_keysize	= CAMELLIA_MAX_KEY_SIZE,
			.ivsize		= CAMELLIA_BLOCK_SIZE,
			.setkey		= ablk_set_key,
			.encrypt	= __ablk_encrypt,
			.decrypt	= ablk_decrypt,
		},
	},
}, {
	.cra_name		= "ctr(camellia)",
	.cra_driver_name	= "ctr-camellia-aesni-avx2",
	.cra_priority		= 500,
	.cra_flags		= CRYPTO_ALG_TYPE_ABLKCIPHER | CRYPTO_ALG_ASYNC,
	.cra_blocksize		= 1,
	.cra_ctxsize		= sizeof(struct async_helper_ctx),
	.cra_alignmask		= 0,
	.cra_type		= &crypto_ablkcipher_type,
	.cra_module		= THIS_MODULE,
	.cra_init		= ablk_init,
	.cra_exit		= ablk_exit,
	.cra_u = {
		.ablkcipher = {
			.min_keysize	= CAMELLIA_MIN_KEY_SIZE,
			.max_keysize	= CAMELLIA_MAX_KEY_SIZE,
			.ivsize		= CAMELLIA_BLOCK_SIZE,
			.setkey		= ablk_set_key,
			.encrypt	= ablk_encrypt,
			.decrypt	= ablk_encrypt,
			.geniv		= "chainiv",
		},
	},
}, {
	.cra_name		= "lrw(camellia)",
	.cra_driver_name	= "lrw-camellia-aesni-avx2",
	.cra_priority		= 500,
	.cra_flags		= CRYPTO_ALG_TYPE_ABLKCIPHER | CRYPTO_ALG_ASYNC,
	.cra_blocksize		= CAMELLIA_BLOCK_SIZE,
	.cra_ctxsize		= sizeof(struct async_helper_ctx),
	.cra_alignmask		= 0,
	.cra_type		= &crypto_ablkcipher_type,
	.cra_module		= THIS_MODULE,
	.cra_init		= ablk_init,
	.cra_exit		= ablk_exit,
	.cra_u = {
		.ablkcipher = {
			.min_keysize	= CAMELLIA_MIN_KEY_SIZE +
					  CAMELLIA_BLOCK_SIZE,
			.max_keysize	= CAMELLIA_MAX_KEY_SIZE +
					  CAMELLIA_BLOCK_SIZE,
			.ivsize		= CAMELLIA_BLOCK_SIZE,
			.setkey		= ablk_set_key,
			.encrypt	= ablk_encrypt,
			.decrypt	= ablk_decrypt,
		},
	},
}, {
	.cra_name		= "xts(camellia)",
	.cra_driver_name	= "xts-camellia-aesni-avx2",
	.cra_priority		= 500,
	.cra_flags		= CRYPTO_ALG_TYPE_ABLKCIPHER | CRYPTO_ALG_ASYNC,
	.cra_blocksize		= CAMELLIA_BLOCK_SIZE,
	.cra_ctxsize		= sizeof(struct async_helper_ctx),
	.cra_alignmask		= 0,
	.cra_type		= &crypto_ablkcipher_type,
	.cra_module		= THIS_MODULE,
	.cra_init		= ablk_init,
	.cra_exit		= ablk_exit,
	.cra_u = {
		.ablkcipher = {
			.min_keysize	= CAMELLIA_MIN_KEY_SIZE * 2,
			.max_keysize	= CAMELLIA_MAX_KEY_SIZE * 2,
			.ivsize		= CAMELLIA_BLOCK_SIZE,
			.setkey		= ablk_set_key,
			.encrypt	= ablk_encrypt,
			.decrypt	= ablk_decrypt,
		},
	},
} };

static int __init camellia_aesni_init(void)
{
	const char *feature_name;

<<<<<<< HEAD
	if (!cpu_has_avx2 || !cpu_has_avx || !cpu_has_aes ||
=======
	if (!boot_cpu_has(X86_FEATURE_AVX) ||
	    !boot_cpu_has(X86_FEATURE_AVX2) ||
	    !boot_cpu_has(X86_FEATURE_AES) ||
>>>>>>> 970442c5
	    !boot_cpu_has(X86_FEATURE_OSXSAVE)) {
		pr_info("AVX2 or AES-NI instructions are not detected.\n");
		return -ENODEV;
	}

	if (!cpu_has_xfeatures(XFEATURE_MASK_SSE | XFEATURE_MASK_YMM,
				&feature_name)) {
		pr_info("CPU feature '%s' is not supported.\n", feature_name);
		return -ENODEV;
	}

	return crypto_register_algs(cmll_algs, ARRAY_SIZE(cmll_algs));
}

static void __exit camellia_aesni_fini(void)
{
	crypto_unregister_algs(cmll_algs, ARRAY_SIZE(cmll_algs));
}

module_init(camellia_aesni_init);
module_exit(camellia_aesni_fini);

MODULE_LICENSE("GPL");
MODULE_DESCRIPTION("Camellia Cipher Algorithm, AES-NI/AVX2 optimized");
MODULE_ALIAS_CRYPTO("camellia");
MODULE_ALIAS_CRYPTO("camellia-asm");<|MERGE_RESOLUTION|>--- conflicted
+++ resolved
@@ -562,13 +562,9 @@
 {
 	const char *feature_name;
 
-<<<<<<< HEAD
-	if (!cpu_has_avx2 || !cpu_has_avx || !cpu_has_aes ||
-=======
 	if (!boot_cpu_has(X86_FEATURE_AVX) ||
 	    !boot_cpu_has(X86_FEATURE_AVX2) ||
 	    !boot_cpu_has(X86_FEATURE_AES) ||
->>>>>>> 970442c5
 	    !boot_cpu_has(X86_FEATURE_OSXSAVE)) {
 		pr_info("AVX2 or AES-NI instructions are not detected.\n");
 		return -ENODEV;
