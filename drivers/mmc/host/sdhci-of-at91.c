/*
 * Atmel SDMMC controller driver.
 *
 * Copyright (C) 2015 Atmel,
 *		 2015 Ludovic Desroches <ludovic.desroches@atmel.com>
 *
 * This software is licensed under the terms of the GNU General Public
 * License version 2, as published by the Free Software Foundation, and
 * may be copied, distributed, and modified under those terms.
 *
 * This program is distributed in the hope that it will be useful,
 * but WITHOUT ANY WARRANTY; without even the implied warranty of
 * MERCHANTABILITY or FITNESS FOR A PARTICULAR PURPOSE.  See the
 * GNU General Public License for more details.
 */

#include <linux/clk.h>
#include <linux/delay.h>
#include <linux/err.h>
#include <linux/io.h>
#include <linux/kernel.h>
#include <linux/mmc/host.h>
#include <linux/mmc/slot-gpio.h>
#include <linux/module.h>
#include <linux/of.h>
#include <linux/of_device.h>
#include <linux/pm.h>
#include <linux/pm_runtime.h>

#include "sdhci-pltfm.h"

#define SDMMC_MC1R	0x204
#define		SDMMC_MC1R_DDR		BIT(3)
#define		SDMMC_MC1R_FCD		BIT(7)
#define SDMMC_CACR	0x230
#define		SDMMC_CACR_CAPWREN	BIT(0)
#define		SDMMC_CACR_KEY		(0x46 << 8)

#define SDHCI_AT91_PRESET_COMMON_CONF	0x400 /* drv type B, programmable clock mode */

struct sdhci_at91_priv {
	struct clk *hclock;
	struct clk *gck;
	struct clk *mainck;
};

static void sdhci_at91_set_force_card_detect(struct sdhci_host *host)
{
	u8 mc1r;

	mc1r = readb(host->ioaddr + SDMMC_MC1R);
	mc1r |= SDMMC_MC1R_FCD;
	writeb(mc1r, host->ioaddr + SDMMC_MC1R);
}

static void sdhci_at91_set_clock(struct sdhci_host *host, unsigned int clock)
{
	u16 clk;
	unsigned long timeout;

	host->mmc->actual_clock = 0;

	/*
	 * There is no requirement to disable the internal clock before
	 * changing the SD clock configuration. Moreover, disabling the
	 * internal clock, changing the configuration and re-enabling the
	 * internal clock causes some bugs. It can prevent to get the internal
	 * clock stable flag ready and an unexpected switch to the base clock
	 * when using presets.
	 */
	clk = sdhci_readw(host, SDHCI_CLOCK_CONTROL);
	clk &= SDHCI_CLOCK_INT_EN;
	sdhci_writew(host, clk, SDHCI_CLOCK_CONTROL);

	if (clock == 0)
		return;

	clk = sdhci_calc_clk(host, clock, &host->mmc->actual_clock);

	clk |= SDHCI_CLOCK_INT_EN;
	sdhci_writew(host, clk, SDHCI_CLOCK_CONTROL);

	/* Wait max 20 ms */
	timeout = 20;
	while (!((clk = sdhci_readw(host, SDHCI_CLOCK_CONTROL))
		& SDHCI_CLOCK_INT_STABLE)) {
		if (timeout == 0) {
			pr_err("%s: Internal clock never stabilised.\n",
			       mmc_hostname(host->mmc));
			return;
		}
		timeout--;
		mdelay(1);
	}

	clk |= SDHCI_CLOCK_CARD_EN;
	sdhci_writew(host, clk, SDHCI_CLOCK_CONTROL);
}

/*
 * In this specific implementation of the SDHCI controller, the power register
 * needs to have a valid voltage set even when the power supply is managed by
 * an external regulator.
 */
static void sdhci_at91_set_power(struct sdhci_host *host, unsigned char mode,
		     unsigned short vdd)
{
	if (!IS_ERR(host->mmc->supply.vmmc)) {
		struct mmc_host *mmc = host->mmc;

		spin_unlock_irq(&host->lock);
		mmc_regulator_set_ocr(mmc, mmc->supply.vmmc, vdd);
		spin_lock_irq(&host->lock);
	}
	sdhci_set_power_noreg(host, mode, vdd);
}

void sdhci_at91_set_uhs_signaling(struct sdhci_host *host, unsigned int timing)
{
	if (timing == MMC_TIMING_MMC_DDR52)
		sdhci_writeb(host, SDMMC_MC1R_DDR, SDMMC_MC1R);
	sdhci_set_uhs_signaling(host, timing);
}

static void sdhci_at91_reset(struct sdhci_host *host, u8 mask)
{
	sdhci_reset(host, mask);

	if (host->mmc->caps & MMC_CAP_NONREMOVABLE)
		sdhci_at91_set_force_card_detect(host);
}

static const struct sdhci_ops sdhci_at91_sama5d2_ops = {
	.set_clock		= sdhci_at91_set_clock,
	.set_bus_width		= sdhci_set_bus_width,
	.reset			= sdhci_at91_reset,
	.set_uhs_signaling	= sdhci_at91_set_uhs_signaling,
	.set_power		= sdhci_at91_set_power,
};

static const struct sdhci_pltfm_data soc_data_sama5d2 = {
	.ops = &sdhci_at91_sama5d2_ops,
};

static const struct of_device_id sdhci_at91_dt_match[] = {
	{ .compatible = "atmel,sama5d2-sdhci", .data = &soc_data_sama5d2 },
	{}
};

#ifdef CONFIG_PM
static int sdhci_at91_runtime_suspend(struct device *dev)
{
	struct sdhci_host *host = dev_get_drvdata(dev);
	struct sdhci_pltfm_host *pltfm_host = sdhci_priv(host);
	struct sdhci_at91_priv *priv = sdhci_pltfm_priv(pltfm_host);
	int ret;

	ret = sdhci_runtime_suspend_host(host);

	clk_disable_unprepare(priv->gck);
	clk_disable_unprepare(priv->hclock);
	clk_disable_unprepare(priv->mainck);

	return ret;
}

static int sdhci_at91_runtime_resume(struct device *dev)
{
	struct sdhci_host *host = dev_get_drvdata(dev);
	struct sdhci_pltfm_host *pltfm_host = sdhci_priv(host);
	struct sdhci_at91_priv *priv = sdhci_pltfm_priv(pltfm_host);
	int ret;

	ret = clk_prepare_enable(priv->mainck);
	if (ret) {
		dev_err(dev, "can't enable mainck\n");
		return ret;
	}

	ret = clk_prepare_enable(priv->hclock);
	if (ret) {
		dev_err(dev, "can't enable hclock\n");
		return ret;
	}

	ret = clk_prepare_enable(priv->gck);
	if (ret) {
		dev_err(dev, "can't enable gck\n");
		return ret;
	}

	return sdhci_runtime_resume_host(host);
}
#endif /* CONFIG_PM */

static const struct dev_pm_ops sdhci_at91_dev_pm_ops = {
	SET_SYSTEM_SLEEP_PM_OPS(pm_runtime_force_suspend,
				pm_runtime_force_resume)
	SET_RUNTIME_PM_OPS(sdhci_at91_runtime_suspend,
			   sdhci_at91_runtime_resume,
			   NULL)
};

static int sdhci_at91_probe(struct platform_device *pdev)
{
	const struct of_device_id	*match;
	const struct sdhci_pltfm_data	*soc_data;
	struct sdhci_host		*host;
	struct sdhci_pltfm_host		*pltfm_host;
	struct sdhci_at91_priv		*priv;
	unsigned int			caps0, caps1;
	unsigned int			clk_base, clk_mul;
	unsigned int			gck_rate, real_gck_rate;
	int				ret;
	unsigned int			preset_div;

	match = of_match_device(sdhci_at91_dt_match, &pdev->dev);
	if (!match)
		return -EINVAL;
	soc_data = match->data;

	host = sdhci_pltfm_init(pdev, soc_data, sizeof(*priv));
	if (IS_ERR(host))
		return PTR_ERR(host);

	pltfm_host = sdhci_priv(host);
	priv = sdhci_pltfm_priv(pltfm_host);

	priv->mainck = devm_clk_get(&pdev->dev, "baseclk");
	if (IS_ERR(priv->mainck)) {
		dev_err(&pdev->dev, "failed to get baseclk\n");
		return PTR_ERR(priv->mainck);
	}

	priv->hclock = devm_clk_get(&pdev->dev, "hclock");
	if (IS_ERR(priv->hclock)) {
		dev_err(&pdev->dev, "failed to get hclock\n");
		return PTR_ERR(priv->hclock);
	}

	priv->gck = devm_clk_get(&pdev->dev, "multclk");
	if (IS_ERR(priv->gck)) {
		dev_err(&pdev->dev, "failed to get multclk\n");
		return PTR_ERR(priv->gck);
	}

	/*
	 * The mult clock is provided by as a generated clock by the PMC
	 * controller. In order to set the rate of gck, we have to get the
	 * base clock rate and the clock mult from capabilities.
	 */
	clk_prepare_enable(priv->hclock);
	caps0 = readl(host->ioaddr + SDHCI_CAPABILITIES);
	caps1 = readl(host->ioaddr + SDHCI_CAPABILITIES_1);
	clk_base = (caps0 & SDHCI_CLOCK_V3_BASE_MASK) >> SDHCI_CLOCK_BASE_SHIFT;
	clk_mul = (caps1 & SDHCI_CLOCK_MUL_MASK) >> SDHCI_CLOCK_MUL_SHIFT;
	gck_rate = clk_base * 1000000 * (clk_mul + 1);
	ret = clk_set_rate(priv->gck, gck_rate);
	if (ret < 0) {
		dev_err(&pdev->dev, "failed to set gck");
		goto hclock_disable_unprepare;
	}
	/*
	 * We need to check if we have the requested rate for gck because in
	 * some cases this rate could be not supported. If it happens, the rate
	 * is the closest one gck can provide. We have to update the value
	 * of clk mul.
	 */
	real_gck_rate = clk_get_rate(priv->gck);
	if (real_gck_rate != gck_rate) {
		clk_mul = real_gck_rate / (clk_base * 1000000) - 1;
		caps1 &= (~SDHCI_CLOCK_MUL_MASK);
		caps1 |= ((clk_mul << SDHCI_CLOCK_MUL_SHIFT) & SDHCI_CLOCK_MUL_MASK);
		/* Set capabilities in r/w mode. */
		writel(SDMMC_CACR_KEY | SDMMC_CACR_CAPWREN, host->ioaddr + SDMMC_CACR);
		writel(caps1, host->ioaddr + SDHCI_CAPABILITIES_1);
		/* Set capabilities in ro mode. */
		writel(0, host->ioaddr + SDMMC_CACR);
		dev_info(&pdev->dev, "update clk mul to %u as gck rate is %u Hz\n",
			 clk_mul, real_gck_rate);
	}

	/*
	 * We have to set preset values because it depends on the clk_mul
	 * value. Moreover, SDR104 is supported in a degraded mode since the
	 * maximum sd clock value is 120 MHz instead of 208 MHz. For that
	 * reason, we need to use presets to support SDR104.
	 */
	preset_div = DIV_ROUND_UP(real_gck_rate, 24000000) - 1;
	writew(SDHCI_AT91_PRESET_COMMON_CONF | preset_div,
	       host->ioaddr + SDHCI_PRESET_FOR_SDR12);
	preset_div = DIV_ROUND_UP(real_gck_rate, 50000000) - 1;
	writew(SDHCI_AT91_PRESET_COMMON_CONF | preset_div,
	       host->ioaddr + SDHCI_PRESET_FOR_SDR25);
	preset_div = DIV_ROUND_UP(real_gck_rate, 100000000) - 1;
	writew(SDHCI_AT91_PRESET_COMMON_CONF | preset_div,
	       host->ioaddr + SDHCI_PRESET_FOR_SDR50);
	preset_div = DIV_ROUND_UP(real_gck_rate, 120000000) - 1;
	writew(SDHCI_AT91_PRESET_COMMON_CONF | preset_div,
	       host->ioaddr + SDHCI_PRESET_FOR_SDR104);
	preset_div = DIV_ROUND_UP(real_gck_rate, 50000000) - 1;
	writew(SDHCI_AT91_PRESET_COMMON_CONF | preset_div,
	       host->ioaddr + SDHCI_PRESET_FOR_DDR50);

	clk_prepare_enable(priv->mainck);
	clk_prepare_enable(priv->gck);

	ret = mmc_of_parse(host->mmc);
	if (ret)
		goto clocks_disable_unprepare;

	sdhci_get_of_property(pdev);

	pm_runtime_get_noresume(&pdev->dev);
	pm_runtime_set_active(&pdev->dev);
	pm_runtime_enable(&pdev->dev);
	pm_runtime_set_autosuspend_delay(&pdev->dev, 50);
	pm_runtime_use_autosuspend(&pdev->dev);

<<<<<<< HEAD
=======
	/* HS200 is broken at this moment */
	host->quirks2 |= SDHCI_QUIRK2_BROKEN_HS200;

>>>>>>> 6620daa7
	ret = sdhci_add_host(host);
	if (ret)
		goto pm_runtime_disable;

	/*
	 * When calling sdhci_runtime_suspend_host(), the sdhci layer makes
	 * the assumption that all the clocks of the controller are disabled.
	 * It means we can't get irq from it when it is runtime suspended.
	 * For that reason, it is not planned to wake-up on a card detect irq
	 * from the controller.
	 * If we want to use runtime PM and to be able to wake-up on card
	 * insertion, we have to use a GPIO for the card detection or we can
	 * use polling. Be aware that using polling will resume/suspend the
	 * controller between each attempt.
	 * Disable SDHCI_QUIRK_BROKEN_CARD_DETECTION to be sure nobody tries
	 * to enable polling via device tree with broken-cd property.
	 */
	if (mmc_card_is_removable(host->mmc) &&
	    mmc_gpio_get_cd(host->mmc) < 0) {
		host->mmc->caps |= MMC_CAP_NEEDS_POLL;
		host->quirks &= ~SDHCI_QUIRK_BROKEN_CARD_DETECTION;
	}

	/*
	 * If the device attached to the MMC bus is not removable, it is safer
	 * to set the Force Card Detect bit. People often don't connect the
	 * card detect signal and use this pin for another purpose. If the card
	 * detect pin is not muxed to SDHCI controller, a default value is
	 * used. This value can be different from a SoC revision to another
	 * one. Problems come when this default value is not card present. To
	 * avoid this case, if the device is non removable then the card
	 * detection procedure using the SDMCC_CD signal is bypassed.
	 * This bit is reset when a software reset for all command is performed
	 * so we need to implement our own reset function to set back this bit.
	 */
	if (host->mmc->caps & MMC_CAP_NONREMOVABLE)
		sdhci_at91_set_force_card_detect(host);

	pm_runtime_put_autosuspend(&pdev->dev);

	return 0;

pm_runtime_disable:
	pm_runtime_disable(&pdev->dev);
	pm_runtime_set_suspended(&pdev->dev);
	pm_runtime_put_noidle(&pdev->dev);
clocks_disable_unprepare:
	clk_disable_unprepare(priv->gck);
	clk_disable_unprepare(priv->mainck);
hclock_disable_unprepare:
	clk_disable_unprepare(priv->hclock);
	sdhci_pltfm_free(pdev);
	return ret;
}

static int sdhci_at91_remove(struct platform_device *pdev)
{
	struct sdhci_host	*host = platform_get_drvdata(pdev);
	struct sdhci_pltfm_host	*pltfm_host = sdhci_priv(host);
	struct sdhci_at91_priv	*priv = sdhci_pltfm_priv(pltfm_host);
	struct clk *gck = priv->gck;
	struct clk *hclock = priv->hclock;
	struct clk *mainck = priv->mainck;

	pm_runtime_get_sync(&pdev->dev);
	pm_runtime_disable(&pdev->dev);
	pm_runtime_put_noidle(&pdev->dev);

	sdhci_pltfm_unregister(pdev);

	clk_disable_unprepare(gck);
	clk_disable_unprepare(hclock);
	clk_disable_unprepare(mainck);

	return 0;
}

static struct platform_driver sdhci_at91_driver = {
	.driver		= {
		.name	= "sdhci-at91",
		.of_match_table = sdhci_at91_dt_match,
		.pm	= &sdhci_at91_dev_pm_ops,
	},
	.probe		= sdhci_at91_probe,
	.remove		= sdhci_at91_remove,
};

module_platform_driver(sdhci_at91_driver);

MODULE_DESCRIPTION("SDHCI driver for at91");
MODULE_AUTHOR("Ludovic Desroches <ludovic.desroches@atmel.com>");
MODULE_LICENSE("GPL v2");<|MERGE_RESOLUTION|>--- conflicted
+++ resolved
@@ -317,12 +317,9 @@
 	pm_runtime_set_autosuspend_delay(&pdev->dev, 50);
 	pm_runtime_use_autosuspend(&pdev->dev);
 
-<<<<<<< HEAD
-=======
 	/* HS200 is broken at this moment */
 	host->quirks2 |= SDHCI_QUIRK2_BROKEN_HS200;
 
->>>>>>> 6620daa7
 	ret = sdhci_add_host(host);
 	if (ret)
 		goto pm_runtime_disable;
