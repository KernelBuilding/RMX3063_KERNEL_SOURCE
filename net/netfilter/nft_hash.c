/*
 * Copyright (c) 2008-2014 Patrick McHardy <kaber@trash.net>
 *
 * This program is free software; you can redistribute it and/or modify
 * it under the terms of the GNU General Public License version 2 as
 * published by the Free Software Foundation.
 *
 * Development of this code funded by Astaro AG (http://www.astaro.com/)
 */

#include <linux/kernel.h>
#include <linux/init.h>
#include <linux/module.h>
#include <linux/list.h>
#include <linux/log2.h>
#include <linux/jhash.h>
#include <linux/netlink.h>
#include <linux/rhashtable.h>
#include <linux/netfilter.h>
#include <linux/netfilter/nf_tables.h>
#include <net/netfilter/nf_tables.h>

/* We target a hash table size of 4, element hint is 75% of final size */
#define NFT_HASH_ELEMENT_HINT 3

struct nft_hash_elem {
	struct rhash_head		node;
	struct nft_data			key;
	struct nft_data			data[];
};

static bool nft_hash_lookup(const struct nft_set *set,
			    const struct nft_data *key,
			    struct nft_data *data)
{
	struct rhashtable *priv = nft_set_priv(set);
	const struct nft_hash_elem *he;

	he = rhashtable_lookup(priv, key);
	if (he && set->flags & NFT_SET_MAP)
		nft_data_copy(data, he->data);

	return !!he;
}

static int nft_hash_insert(const struct nft_set *set,
			   const struct nft_set_elem *elem)
{
	struct rhashtable *priv = nft_set_priv(set);
	struct nft_hash_elem *he;
	unsigned int size;

	if (elem->flags != 0)
		return -EINVAL;

	size = sizeof(*he);
	if (set->flags & NFT_SET_MAP)
		size += sizeof(he->data[0]);

	he = kzalloc(size, GFP_KERNEL);
	if (he == NULL)
		return -ENOMEM;

	nft_data_copy(&he->key, &elem->key);
	if (set->flags & NFT_SET_MAP)
		nft_data_copy(he->data, &elem->data);

	rhashtable_insert(priv, &he->node);

	return 0;
}

static void nft_hash_elem_destroy(const struct nft_set *set,
				  struct nft_hash_elem *he)
{
	nft_data_uninit(&he->key, NFT_DATA_VALUE);
	if (set->flags & NFT_SET_MAP)
		nft_data_uninit(he->data, set->dtype);
	kfree(he);
}

static void nft_hash_remove(const struct nft_set *set,
			    const struct nft_set_elem *elem)
{
	struct rhashtable *priv = nft_set_priv(set);

	rhashtable_remove(priv, elem->cookie);
	synchronize_rcu();
	kfree(elem->cookie);
}

struct nft_compare_arg {
	const struct nft_set *set;
	struct nft_set_elem *elem;
};

static bool nft_hash_compare(void *ptr, void *arg)
{
	struct nft_hash_elem *he = ptr;
	struct nft_compare_arg *x = arg;

	if (!nft_data_cmp(&he->key, &x->elem->key, x->set->klen)) {
		x->elem->cookie = he;
		x->elem->flags = 0;
		if (x->set->flags & NFT_SET_MAP)
			nft_data_copy(&x->elem->data, he->data);

		return true;
	}

	return false;
}

static int nft_hash_get(const struct nft_set *set, struct nft_set_elem *elem)
{
	struct rhashtable *priv = nft_set_priv(set);
	struct nft_compare_arg arg = {
		.set = set,
		.elem = elem,
	};

	if (rhashtable_lookup_compare(priv, &elem->key,
				      &nft_hash_compare, &arg))
		return 0;

	return -ENOENT;
}

static void nft_hash_walk(const struct nft_ctx *ctx, const struct nft_set *set,
			  struct nft_set_iter *iter)
{
	struct rhashtable *priv = nft_set_priv(set);
	const struct nft_hash_elem *he;
	struct rhashtable_iter hti;
	struct nft_set_elem elem;
	int err;

	err = rhashtable_walk_init(priv, &hti);
	iter->err = err;
	if (err)
		return;

	err = rhashtable_walk_start(&hti);
	if (err && err != -EAGAIN) {
		iter->err = err;
		goto out;
	}

	while ((he = rhashtable_walk_next(&hti))) {
		if (IS_ERR(he)) {
			err = PTR_ERR(he);
			if (err != -EAGAIN) {
				iter->err = err;
				goto out;
			}
		}

		if (iter->count < iter->skip)
			goto cont;

		memcpy(&elem.key, &he->key, sizeof(elem.key));
		if (set->flags & NFT_SET_MAP)
			memcpy(&elem.data, he->data, sizeof(elem.data));
		elem.flags = 0;

		iter->err = iter->fn(ctx, set, iter, &elem);
		if (iter->err < 0)
			goto out;

cont:
		iter->count++;
	}

out:
	rhashtable_walk_stop(&hti);
	rhashtable_walk_exit(&hti);
}

static unsigned int nft_hash_privsize(const struct nlattr * const nla[])
{
	return sizeof(struct rhashtable);
}

static int nft_hash_init(const struct nft_set *set,
			 const struct nft_set_desc *desc,
			 const struct nlattr * const tb[])
{
	struct rhashtable *priv = nft_set_priv(set);
	struct rhashtable_params params = {
		.nelem_hint = desc->size ? : NFT_HASH_ELEMENT_HINT,
		.head_offset = offsetof(struct nft_hash_elem, node),
		.key_offset = offsetof(struct nft_hash_elem, key),
		.key_len = set->klen,
		.hashfn = jhash,
<<<<<<< HEAD
		.grow_decision = rht_grow_above_75,
		.shrink_decision = rht_shrink_below_30,
=======
>>>>>>> d525211f
	};

	return rhashtable_init(priv, &params);
}

static void nft_hash_destroy(const struct nft_set *set)
{
	struct rhashtable *priv = nft_set_priv(set);
	const struct bucket_table *tbl;
	struct nft_hash_elem *he;
	struct rhash_head *pos, *next;
	unsigned int i;

	/* Stop an eventual async resizing */
	priv->being_destroyed = true;
	mutex_lock(&priv->mutex);

	tbl = rht_dereference(priv->tbl, priv);
	for (i = 0; i < tbl->size; i++) {
		rht_for_each_entry_safe(he, pos, next, tbl, i, node)
			nft_hash_elem_destroy(set, he);
	}
	mutex_unlock(&priv->mutex);

	rhashtable_destroy(priv);
}

static bool nft_hash_estimate(const struct nft_set_desc *desc, u32 features,
			      struct nft_set_estimate *est)
{
	unsigned int esize;

	esize = sizeof(struct nft_hash_elem);
	if (features & NFT_SET_MAP)
		esize += FIELD_SIZEOF(struct nft_hash_elem, data[0]);

	if (desc->size) {
		est->size = sizeof(struct rhashtable) +
			    roundup_pow_of_two(desc->size * 4 / 3) *
			    sizeof(struct nft_hash_elem *) +
			    desc->size * esize;
	} else {
		/* Resizing happens when the load drops below 30% or goes
		 * above 75%. The average of 52.5% load (approximated by 50%)
		 * is used for the size estimation of the hash buckets,
		 * meaning we calculate two buckets per element.
		 */
		est->size = esize + 2 * sizeof(struct nft_hash_elem *);
	}

	est->class = NFT_SET_CLASS_O_1;

	return true;
}

static struct nft_set_ops nft_hash_ops __read_mostly = {
	.privsize       = nft_hash_privsize,
	.estimate	= nft_hash_estimate,
	.init		= nft_hash_init,
	.destroy	= nft_hash_destroy,
	.get		= nft_hash_get,
	.insert		= nft_hash_insert,
	.remove		= nft_hash_remove,
	.lookup		= nft_hash_lookup,
	.walk		= nft_hash_walk,
	.features	= NFT_SET_MAP,
	.owner		= THIS_MODULE,
};

static int __init nft_hash_module_init(void)
{
	return nft_register_set(&nft_hash_ops);
}

static void __exit nft_hash_module_exit(void)
{
	nft_unregister_set(&nft_hash_ops);
}

module_init(nft_hash_module_init);
module_exit(nft_hash_module_exit);

MODULE_LICENSE("GPL");
MODULE_AUTHOR("Patrick McHardy <kaber@trash.net>");
MODULE_ALIAS_NFT_SET();<|MERGE_RESOLUTION|>--- conflicted
+++ resolved
@@ -192,11 +192,6 @@
 		.key_offset = offsetof(struct nft_hash_elem, key),
 		.key_len = set->klen,
 		.hashfn = jhash,
-<<<<<<< HEAD
-		.grow_decision = rht_grow_above_75,
-		.shrink_decision = rht_shrink_below_30,
-=======
->>>>>>> d525211f
 	};
 
 	return rhashtable_init(priv, &params);
