--- conflicted
+++ resolved
@@ -279,12 +279,9 @@
 			ClearPageUptodate(page);
 			clear_cold_data(page);
 		}
-<<<<<<< HEAD
 		f2fs_clear_page_private(page);
-=======
 		set_page_private(page, 0);
 		ClearPagePrivate(page);
->>>>>>> 6620daa7
 		f2fs_put_page(page, 1);
 
 		list_del(&cur->list);
