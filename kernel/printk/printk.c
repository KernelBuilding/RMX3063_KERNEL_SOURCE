/*
 *  linux/kernel/printk.c
 *
 *  Copyright (C) 1991, 1992  Linus Torvalds
 *
 * Modified to make sys_syslog() more flexible: added commands to
 * return the last 4k of kernel messages, regardless of whether
 * they've been read or not.  Added option to suppress kernel printk's
 * to the console.  Added hook for sending the console messages
 * elsewhere, in preparation for a serial line console (someday).
 * Ted Ts'o, 2/11/93.
 * Modified for sysctl support, 1/8/97, Chris Horn.
 * Fixed SMP synchronization, 08/08/99, Manfred Spraul
 *     manfred@colorfullife.com
 * Rewrote bits to get rid of console_lock
 *	01Mar01 Andrew Morton
 */

#include <linux/kernel.h>
#include <linux/mm.h>
#include <linux/tty.h>
#include <linux/tty_driver.h>
#include <linux/console.h>
#include <linux/init.h>
#include <linux/jiffies.h>
#include <linux/nmi.h>
#include <linux/module.h>
#include <linux/moduleparam.h>
#include <linux/delay.h>
#include <linux/smp.h>
#include <linux/security.h>
#include <linux/bootmem.h>
#include <linux/memblock.h>
#include <linux/syscalls.h>
#include <linux/kexec.h>
#include <linux/kdb.h>
#include <linux/ratelimit.h>
#include <linux/kmsg_dump.h>
#include <linux/syslog.h>
#include <linux/cpu.h>
#include <linux/notifier.h>
#include <linux/rculist.h>
#include <linux/poll.h>
#include <linux/irq_work.h>
#include <linux/utsname.h>
#include <linux/ctype.h>
#include <linux/uio.h>
#include <mt-plat/aee.h>
#include <linux/proc_fs.h>

#include <asm/uaccess.h>
#include <asm/sections.h>

#define CREATE_TRACE_POINTS
#include <trace/events/printk.h>

#include "console_cmdline.h"
#include "braille.h"
#include "internal.h"

/* if log overrided */
#define KERNEL_LOG_OVERFLOW "kernel log overflow"
static bool overflow_info_flag;
static u64 overflow_gap;

/*
 * 0: uart printk enable
 * 1: uart printk disable
 * 2: uart printk always enable
 */
int printk_disable_uart;

module_param_named(disable_uart, printk_disable_uart, int, 0644);

#ifdef VENDOR_EDIT
/*xing.xiong@BSP.Kernel.Debug, 2018/11/22, Add for forcing to enable uart */
int printk_force_uart = 0;
module_param_named(force_uart, printk_force_uart, int, S_IRUGO | S_IWUSR);
#endif
bool mt_get_uartlog_status(void)
{
	if (printk_disable_uart == 1)
		return false;
	else if ((printk_disable_uart == 0) || (printk_disable_uart == 2))
		return true;
	return true;
}

void set_uartlog_status(bool value)
{
#ifdef CONFIG_MTK_ENG_BUILD
	printk_disable_uart = value ? 0 : 1;
	pr_info("set uart log status %d.\n", value);
#endif
}

#ifdef CONFIG_MTK_PRINTK_UART_CONSOLE
void mt_disable_uart(void)
{
#ifdef VENDOR_EDIT
	/*xing.xiong@BSP.Kernel.Debug, 2018/11/22, Add for forcing to enable uart */
		if (printk_force_uart) {
			printk_disable_uart = 0;
			return;
		}
#endif

	/* uart print not always enable */
	if ((mt_need_uart_console != 1) && (printk_disable_uart != 2))
		printk_disable_uart = 1;
}
void mt_enable_uart(void)
{
	printk_disable_uart = 0;
}
#endif


#ifdef CONFIG_PRINTK_MT_PREFIX
static DEFINE_PER_CPU(char, printk_state);
#endif

#ifdef CONFIG_EARLY_PRINTK_DIRECT
extern void printascii(char *);
#endif

int console_printk[4] = {
	CONSOLE_LOGLEVEL_DEFAULT,	/* console_loglevel */
	MESSAGE_LOGLEVEL_DEFAULT,	/* default_message_loglevel */
	CONSOLE_LOGLEVEL_MIN,		/* minimum_console_loglevel */
	CONSOLE_LOGLEVEL_DEFAULT,	/* default_console_loglevel */
};

/*
 * Low level drivers may need that to know if they can schedule in
 * their unblank() callback or not. So let's export it.
 */
int oops_in_progress;
EXPORT_SYMBOL(oops_in_progress);


/*
 * console_sem protects the console_drivers list, and also
 * provides serialisation for access to the entire console
 * driver system.
 */
static DEFINE_SEMAPHORE(console_sem);
struct console *console_drivers;
EXPORT_SYMBOL_GPL(console_drivers);

#ifdef CONFIG_LOCKDEP
static struct lockdep_map console_lock_dep_map = {
	.name = "console_lock"
};
#endif

enum devkmsg_log_bits {
	__DEVKMSG_LOG_BIT_ON = 0,
	__DEVKMSG_LOG_BIT_OFF,
	__DEVKMSG_LOG_BIT_LOCK,
};

enum devkmsg_log_masks {
	DEVKMSG_LOG_MASK_ON             = BIT(__DEVKMSG_LOG_BIT_ON),
	DEVKMSG_LOG_MASK_OFF            = BIT(__DEVKMSG_LOG_BIT_OFF),
	DEVKMSG_LOG_MASK_LOCK           = BIT(__DEVKMSG_LOG_BIT_LOCK),
};

/* Keep both the 'on' and 'off' bits clear, i.e. ratelimit by default: */
#define DEVKMSG_LOG_MASK_DEFAULT	0

static unsigned int __read_mostly devkmsg_log = DEVKMSG_LOG_MASK_DEFAULT;

static int __control_devkmsg(char *str)
{
	if (!str)
		return -EINVAL;

	if (!strncmp(str, "on", 2)) {
		devkmsg_log = DEVKMSG_LOG_MASK_ON;
		return 2;
	} else if (!strncmp(str, "off", 3)) {
		devkmsg_log = DEVKMSG_LOG_MASK_OFF;
		return 3;
	} else if (!strncmp(str, "ratelimit", 9)) {
		devkmsg_log = DEVKMSG_LOG_MASK_DEFAULT;
		return 9;
	}
	return -EINVAL;
}

static int __init control_devkmsg(char *str)
{
	if (__control_devkmsg(str) < 0)
		return 1;

	/*
	 * Set sysctl string accordingly:
	 */
	if (devkmsg_log == DEVKMSG_LOG_MASK_ON) {
		memset(devkmsg_log_str, 0, DEVKMSG_STR_MAX_SIZE);
		strncpy(devkmsg_log_str, "on", 2);
	} else if (devkmsg_log == DEVKMSG_LOG_MASK_OFF) {
		memset(devkmsg_log_str, 0, DEVKMSG_STR_MAX_SIZE);
		strncpy(devkmsg_log_str, "off", 3);
	}
	/* else "ratelimit" which is set by default. */

	/*
	 * Sysctl cannot change it anymore. The kernel command line setting of
	 * this parameter is to force the setting to be permanent throughout the
	 * runtime of the system. This is a precation measure against userspace
	 * trying to be a smarta** and attempting to change it up on us.
	 */
	devkmsg_log |= DEVKMSG_LOG_MASK_LOCK;

	return 0;
}
__setup("printk.devkmsg=", control_devkmsg);

char devkmsg_log_str[DEVKMSG_STR_MAX_SIZE] = "ratelimit";

int devkmsg_sysctl_set_loglvl(struct ctl_table *table, int write,
			      void __user *buffer, size_t *lenp, loff_t *ppos)
{
	char old_str[DEVKMSG_STR_MAX_SIZE];
	unsigned int old;
	int err;

	if (write) {
		if (devkmsg_log & DEVKMSG_LOG_MASK_LOCK)
			return -EINVAL;

		old = devkmsg_log;
		memset(old_str, 0, sizeof(old_str));
		strncpy(old_str, devkmsg_log_str, DEVKMSG_STR_MAX_SIZE - 1);
	}

	err = proc_dostring(table, write, buffer, lenp, ppos);
	if (err)
		return err;

	if (write) {
		err = __control_devkmsg(devkmsg_log_str);

		/*
		 * Do not accept an unknown string OR a known string with
		 * trailing crap...
		 */
		if (err < 0 || (err + 1 != *lenp)) {

			/* ... and restore old setting. */
			devkmsg_log = old;
			memset(devkmsg_log_str, 0, sizeof(devkmsg_log_str));
			strncpy(devkmsg_log_str, old_str,
				DEVKMSG_STR_MAX_SIZE - 1);

			return -EINVAL;
		}
	}

	return 0;
}

/*
 * Number of registered extended console drivers.
 *
 * If extended consoles are present, in-kernel cont reassembly is disabled
 * and each fragment is stored as a separate log entry with proper
 * continuation flag so that every emitted message has full metadata.  This
 * doesn't change the result for regular consoles or /proc/kmsg.  For
 * /dev/kmsg, as long as the reader concatenates messages according to
 * consecutive continuation flags, the end result should be the same too.
 */
static int nr_ext_console_drivers;

/*
 * Helper macros to handle lockdep when locking/unlocking console_sem. We use
 * macros instead of functions so that _RET_IP_ contains useful information.
 */
#define down_console_sem() do { \
	down(&console_sem);\
	mutex_acquire(&console_lock_dep_map, 0, 0, _RET_IP_);\
} while (0)

static int __down_trylock_console_sem(unsigned long ip)
{
	if (down_trylock(&console_sem))
		return 1;
	mutex_acquire(&console_lock_dep_map, 0, 1, ip);
	return 0;
}
#define down_trylock_console_sem() __down_trylock_console_sem(_RET_IP_)

#define up_console_sem() do { \
	mutex_release(&console_lock_dep_map, 1, _RET_IP_);\
	up(&console_sem);\
} while (0)

/*
 * This is used for debugging the mess that is the VT code by
 * keeping track if we have the console semaphore held. It's
 * definitely not the perfect debug tool (we don't know if _WE_
 * hold it and are racing, but it helps tracking those weird code
 * paths in the console code where we end up in places I want
 * locked without the console sempahore held).
 */
static int console_locked, console_suspended;

/*
 * If exclusive_console is non-NULL then only this console is to be printed to.
 */
static struct console *exclusive_console;

/*
 *	Array of consoles built from command line options (console=)
 */

#define MAX_CMDLINECONSOLES 8

static struct console_cmdline console_cmdline[MAX_CMDLINECONSOLES];

static int selected_console = -1;
static int preferred_console = -1;
int console_set_on_cmdline;
EXPORT_SYMBOL(console_set_on_cmdline);

/* Flag: console code may call schedule() */
static int console_may_schedule;

/*
 * The printk log buffer consists of a chain of concatenated variable
 * length records. Every record starts with a record header, containing
 * the overall length of the record.
 *
 * The heads to the first and last entry in the buffer, as well as the
 * sequence numbers of these entries are maintained when messages are
 * stored.
 *
 * If the heads indicate available messages, the length in the header
 * tells the start next message. A length == 0 for the next message
 * indicates a wrap-around to the beginning of the buffer.
 *
 * Every record carries the monotonic timestamp in microseconds, as well as
 * the standard userspace syslog level and syslog facility. The usual
 * kernel messages use LOG_KERN; userspace-injected messages always carry
 * a matching syslog facility, by default LOG_USER. The origin of every
 * message can be reliably determined that way.
 *
 * The human readable log message directly follows the message header. The
 * length of the message text is stored in the header, the stored message
 * is not terminated.
 *
 * Optionally, a message can carry a dictionary of properties (key/value pairs),
 * to provide userspace with a machine-readable message context.
 *
 * Examples for well-defined, commonly used property names are:
 *   DEVICE=b12:8               device identifier
 *                                b12:8         block dev_t
 *                                c127:3        char dev_t
 *                                n8            netdev ifindex
 *                                +sound:card0  subsystem:devname
 *   SUBSYSTEM=pci              driver-core subsystem name
 *
 * Valid characters in property names are [a-zA-Z0-9.-_]. The plain text value
 * follows directly after a '=' character. Every property is terminated by
 * a '\0' character. The last property is not terminated.
 *
 * Example of a message structure:
 *   0000  ff 8f 00 00 00 00 00 00      monotonic time in nsec
 *   0008  34 00                        record is 52 bytes long
 *   000a        0b 00                  text is 11 bytes long
 *   000c              1f 00            dictionary is 23 bytes long
 *   000e                    03 00      LOG_KERN (facility) LOG_ERR (level)
 *   0010  69 74 27 73 20 61 20 6c      "it's a l"
 *         69 6e 65                     "ine"
 *   001b           44 45 56 49 43      "DEVIC"
 *         45 3d 62 38 3a 32 00 44      "E=b8:2\0D"
 *         52 49 56 45 52 3d 62 75      "RIVER=bu"
 *         67                           "g"
 *   0032     00 00 00                  padding to next message header
 *
 * The 'struct printk_log' buffer header must never be directly exported to
 * userspace, it is a kernel-private implementation detail that might
 * need to be changed in the future, when the requirements change.
 *
 * /dev/kmsg exports the structured data in the following line format:
 *   "<level>,<sequnum>,<timestamp>,<contflag>[,additional_values, ... ];<message text>\n"
 *
 * Users of the export format should ignore possible additional values
 * separated by ',', and find the message after the ';' character.
 *
 * The optional key/value pairs are attached as continuation lines starting
 * with a space character and terminated by a newline. All possible
 * non-prinatable characters are escaped in the "\xff" notation.
 */

enum log_flags {
	LOG_NOCONS	= 1,	/* already flushed, do not print to console */
	LOG_NEWLINE	= 2,	/* text ended with a newline */
	LOG_PREFIX	= 4,	/* text started with a prefix */
	LOG_CONT	= 8,	/* text is a fragment of a continuation line */
};

struct printk_log {
	u64 ts_nsec;		/* timestamp in nanoseconds */
	u16 len;		/* length of entire record */
	u16 text_len;		/* length of text buffer */
	u16 dict_len;		/* length of dictionary buffer */
	u8 facility;		/* syslog facility */
	u8 flags:5;		/* internal record flags */
	u8 level:3;		/* syslog level */
}
#ifdef CONFIG_HAVE_EFFICIENT_UNALIGNED_ACCESS
__packed __aligned(4)
#endif
;

/*
 * The logbuf_lock protects kmsg buffer, indices, counters.  This can be taken
 * within the scheduler's rq lock. It must be released before calling
 * console_unlock() or anything else that might wake up a process.
 */
DEFINE_RAW_SPINLOCK(logbuf_lock);

bool is_logbuf_lock(raw_spinlock_t *lock)
{
	if (lock == &logbuf_lock || lock == &console_sem.lock)
		return true;
	return false;
}

#ifdef CONFIG_PRINTK
DECLARE_WAIT_QUEUE_HEAD(log_wait);
/* the next printk record to read by syslog(READ) or /proc/kmsg */
static u64 syslog_seq;
static u32 syslog_idx;
static enum log_flags syslog_prev;
static size_t syslog_partial;

/* index and sequence number of the first record stored in the buffer */
u64 log_first_seq;
u32 log_first_idx;

/* index and sequence number of the next record to store in the buffer */
u64 log_next_seq;
u32 log_next_idx;

/* the next printk record to write to the console */
static u64 console_seq;
static u32 console_idx;
static enum log_flags console_prev;

/* the next printk record to read after the last 'clear' command */
static u64 clear_seq;
static u32 clear_idx;

#define PREFIX_MAX		32
#define LOG_LINE_MAX		(1024 - PREFIX_MAX)

#define LOG_LEVEL(v)		((v) & 0x07)
#define LOG_FACILITY(v)		((v) >> 3 & 0xff)

/* record buffer */
#define LOG_ALIGN __alignof__(struct printk_log)
#define __LOG_BUF_LEN (1 << CONFIG_LOG_BUF_SHIFT)
#define LOG_BUF_LEN_MAX (u32)(1 << 31)
static char __log_buf[__LOG_BUF_LEN] __aligned(LOG_ALIGN);
static char *log_buf = __log_buf;
static u32 log_buf_len = __LOG_BUF_LEN;

/* console duration detect */
#ifdef CONFIG_CONSOLE_LOCK_DURATION_DETECT
struct __conwrite_stat_struct {
	struct console *con; /* current console */
	u64 time_before_conwrite; /* the last record before write */
	u64 time_after_conwrite; /* the last record after write */
	char con_write_statbuf[512]; /* con write status buf*/
};
u64 time_con_write_ttyS, time_con_write_pstore;
u64 len_con_write_ttyS, len_con_write_pstore;
static struct __conwrite_stat_struct conwrite_stat_struct = {
	.con = NULL,
	.time_before_conwrite = 0,
	.time_after_conwrite = 0
};
unsigned long rem_nsec_con_write_ttyS, rem_nsec_con_write_pstore;
bool console_status_detected;
#endif

int printk_too_much_enable;

#if defined(CONFIG_MTK_ENG_BUILD) && defined(CONFIG_LOG_TOO_MUCH_WARNING)
static int detect_count =
	/*Default max lines per second*/
	CONFIG_LOG_TOO_MUCH_DETECT_COUNT;
static bool detect_count_change; /* detect_count change flag*/
#define DETECT_COUNT_MIN 100

#define DETECT_TIME 1000000000ULL /* 1s = 1000000000ns */
#define DELAY_TIME	(CONFIG_LOG_TOO_MUCH_DETECT_GAP*DETECT_TIME*60)

static u64 delta_time;
static u64 delta_count;
static u64 t_base;
static bool flag_toomuch;

static char *log_much;
static int log_count;
static u32 start_idx;
static u64 start_seq;
#define LOG_MUCH_PLUS_LEN	(1 << 17)

static void log_much_do_check_and_delay(struct printk_log *msg);
#endif

void set_detect_count(int count)
{
#if defined(CONFIG_MTK_ENG_BUILD) && defined(CONFIG_LOG_TOO_MUCH_WARNING)
	if (count >= detect_count)
		detect_count = count;
	else {
		if (count < DETECT_COUNT_MIN)
			detect_count = DETECT_COUNT_MIN;
		else
			detect_count = count;
		detect_count_change = true;
	}
	pr_info("Printk too much criteria: %d  delay_flag: %d\n",
		detect_count, detect_count_change);
#endif
}
EXPORT_SYMBOL(set_detect_count);

int get_detect_count(void)
{
#if defined(CONFIG_MTK_ENG_BUILD) && defined(CONFIG_LOG_TOO_MUCH_WARNING)
	return detect_count;
#else
	return 0;
#endif
}
EXPORT_SYMBOL(get_detect_count);

void set_logtoomuch_enable(int value)
{
#if defined(CONFIG_MTK_ENG_BUILD) && defined(CONFIG_LOG_TOO_MUCH_WARNING)
	printk_too_much_enable = value;
#endif
}
EXPORT_SYMBOL(set_logtoomuch_enable);

int get_logtoomuch_enable(void)
{
#if defined(CONFIG_MTK_ENG_BUILD) && defined(CONFIG_LOG_TOO_MUCH_WARNING)
	return printk_too_much_enable;
#else
	return 0;
#endif
}
EXPORT_SYMBOL(get_logtoomuch_enable);

/* Return log buffer address */
char *log_buf_addr_get(void)
{
	return log_buf;
}

/* Return log buffer size */
u32 log_buf_len_get(void)
{
	return log_buf_len;
}

/* human readable text of the record */
static char *log_text(const struct printk_log *msg)
{
	return (char *)msg + sizeof(struct printk_log);
}

/* optional key/value pair dictionary attached to the record */
static char *log_dict(const struct printk_log *msg)
{
	return (char *)msg + sizeof(struct printk_log) + msg->text_len;
}

/* get record by index; idx must point to valid msg */
static struct printk_log *log_from_idx(u32 idx)
{
	struct printk_log *msg = (struct printk_log *)(log_buf + idx);

	/*
	 * A length == 0 record is the end of buffer marker. Wrap around and
	 * read the message at the start of the buffer.
	 */
	if (!msg->len)
		return (struct printk_log *)log_buf;
	return msg;
}

/* get next record; idx must point to valid msg */
static u32 log_next(u32 idx)
{
	struct printk_log *msg = (struct printk_log *)(log_buf + idx);

	/* length == 0 indicates the end of the buffer; wrap */
	/*
	 * A length == 0 record is the end of buffer marker. Wrap around and
	 * read the message at the start of the buffer as *this* one, and
	 * return the one after that.
	 */
	if (!msg->len) {
		msg = (struct printk_log *)log_buf;
		return msg->len;
	}
	return idx + msg->len;
}

/*
 * Check whether there is enough free space for the given message.
 *
 * The same values of first_idx and next_idx mean that the buffer
 * is either empty or full.
 *
 * If the buffer is empty, we must respect the position of the indexes.
 * They cannot be reset to the beginning of the buffer.
 */
static int logbuf_has_space(u32 msg_size, bool empty)
{
	u32 free;

	if (log_next_idx > log_first_idx || empty)
		free = max(log_buf_len - log_next_idx, log_first_idx);
	else
		free = log_first_idx - log_next_idx;

	/*
	 * We need space also for an empty header that signalizes wrapping
	 * of the buffer.
	 */
	return free >= msg_size + sizeof(struct printk_log);
}

static int log_make_free_space(u32 msg_size)
{
	while (log_first_seq < log_next_seq &&
	       !logbuf_has_space(msg_size, false)) {
		/* drop old messages until we have enough contiguous space */
		log_first_idx = log_next(log_first_idx);
		log_first_seq++;
	}

	if (clear_seq < log_first_seq) {
		clear_seq = log_first_seq;
		clear_idx = log_first_idx;
	}

	/* sequence numbers are equal, so the log buffer is empty */
	if (logbuf_has_space(msg_size, log_first_seq == log_next_seq))
		return 0;

	return -ENOMEM;
}

/* compute the message size including the padding bytes */
static u32 msg_used_size(u16 text_len, u16 dict_len, u32 *pad_len)
{
	u32 size;

	size = sizeof(struct printk_log) + text_len + dict_len;
	*pad_len = (-size) & (LOG_ALIGN - 1);
	size += *pad_len;

	return size;
}

/*
 * Define how much of the log buffer we could take at maximum. The value
 * must be greater than two. Note that only half of the buffer is available
 * when the index points to the middle.
 */
#define MAX_LOG_TAKE_PART 4
static const char trunc_msg[] = "<truncated>";

static u32 truncate_msg(u16 *text_len, u16 *trunc_msg_len,
			u16 *dict_len, u32 *pad_len)
{
	/*
	 * The message should not take the whole buffer. Otherwise, it might
	 * get removed too soon.
	 */
	u32 max_text_len = log_buf_len / MAX_LOG_TAKE_PART;
	if (*text_len > max_text_len)
		*text_len = max_text_len;
	/* enable the warning message */
	*trunc_msg_len = strlen(trunc_msg);
	/* disable the "dict" completely */
	*dict_len = 0;
	/* compute the size again, count also the warning message */
	return msg_used_size(*text_len + *trunc_msg_len, 0, pad_len);
}

/* insert record into the buffer, discard old ones, update heads */
static int log_store(int facility, int level,
		     enum log_flags flags, u64 ts_nsec,
		     const char *dict, u16 dict_len,
		     const char *text, u16 text_len)
{
	struct printk_log *msg;
	u32 size, pad_len;
	u16 trunc_msg_len = 0;

#ifdef CONFIG_PRINTK_MT_PREFIX
	int this_cpu = smp_processor_id();
	char state = this_cpu_read(printk_state);
	char tbuf[50];
	unsigned int tlen = 0;
#endif

#if defined(CONFIG_MTK_ENG_BUILD) && defined(CONFIG_LOG_TOO_MUCH_WARNING)
	static u64 start_ts_nsec;
	static bool initialized;
#endif

#ifdef CONFIG_PRINTK_MT_PREFIX
	if (state == 0) {
		this_cpu_write(printk_state, ' ');
		state = ' ';
	}
	if (!(flags & LOG_CONT)) {
		if (console_suspended == 0)
			tlen = snprintf(tbuf,
				sizeof(tbuf),
				"%c(%x)[%d:%s]",
				state, this_cpu,
				current->pid,
				current->comm);
		else
			tlen = snprintf(tbuf,
				sizeof(tbuf),
				"%c(%x)",
				state,
				this_cpu);
	}
#endif

	/* number of '\0' padding bytes to next message */
#ifdef CONFIG_PRINTK_MT_PREFIX
	size = msg_used_size(text_len + tlen, dict_len, &pad_len);
#else
	size = msg_used_size(text_len, dict_len, &pad_len);
#endif
	if (log_make_free_space(size)) {
		/* truncate the message if it is too long for empty buffer */
		size = truncate_msg(&text_len, &trunc_msg_len,
				    &dict_len, &pad_len);
		/* survive when the log buffer is too small for trunc_msg */
		if (log_make_free_space(size))
			return 0;
	}

	if (log_next_idx + size + sizeof(struct printk_log) > log_buf_len) {
		/*
		 * This message + an additional empty header does not fit
		 * at the end of the buffer. Add an empty header with len == 0
		 * to signify a wrap around.
		 */
		memset(log_buf + log_next_idx, 0, sizeof(struct printk_log));
		log_next_idx = 0;
	}

	/* fill message */
	msg = (struct printk_log *)(log_buf + log_next_idx);
#ifdef CONFIG_PRINTK_MT_PREFIX
	memcpy(log_text(msg), tbuf, tlen);
	if (tlen + text_len > LOG_LINE_MAX)
		text_len = LOG_LINE_MAX - tlen;

	memcpy(log_text(msg) + tlen, text, text_len);
	text_len += tlen;
#else
	memcpy(log_text(msg), text, text_len);
#endif

	msg->text_len = text_len;
	if (trunc_msg_len) {
		memcpy(log_text(msg) + text_len, trunc_msg, trunc_msg_len);
		msg->text_len += trunc_msg_len;
	}
	memcpy(log_dict(msg), dict, dict_len);
	msg->dict_len = dict_len;
	msg->facility = facility;
	msg->level = level & 7;
	msg->flags = flags & 0x1f;
	if (ts_nsec > 0)
		msg->ts_nsec = ts_nsec;
	else
		msg->ts_nsec = local_clock();
	memset(log_dict(msg) + dict_len, 0, pad_len);
	msg->len = size;

	/* insert message */
	log_next_idx += msg->len;
	log_next_seq++;

	/* printk too much detect */
#if defined(CONFIG_MTK_ENG_BUILD) && defined(CONFIG_LOG_TOO_MUCH_WARNING)
	if (printk_too_much_enable == 1) {
		if (detect_count_change) {
			detect_count_change = false;
			t_base = msg->ts_nsec + DETECT_TIME*15;
		}
		if (flag_toomuch == false && t_base < msg->ts_nsec) {
			if (!initialized) {
				start_ts_nsec = msg->ts_nsec;
				start_idx = log_next_idx - msg->len;
				start_seq = log_next_seq - 1;
				initialized = true;
			}
			/* old messages were dropped */
			if (start_seq < log_first_seq) {
				initialized = false;
				start_seq = log_first_seq;
				start_idx = log_first_idx;
				delta_time = msg->ts_nsec
					- log_from_idx(start_idx)->ts_nsec;
				delta_count = log_next_seq - start_seq;
				log_much_do_check_and_delay(msg);
			} else {
				delta_time = msg->ts_nsec - start_ts_nsec;
				delta_count = log_next_seq - start_seq;
				/* check every 5 seconds */
				if (delta_time > DETECT_TIME * 5) {
					initialized = false;
					log_much_do_check_and_delay(msg);
				}
			}
		}
	}
#endif

	return msg->text_len;
}

int dmesg_restrict = IS_ENABLED(CONFIG_SECURITY_DMESG_RESTRICT);

static int syslog_action_restricted(int type)
{
	if (dmesg_restrict)
		return 1;
	/*
	 * Unless restricted, we allow "read all" and "get buffer size"
	 * for everybody.
	 */
	return type != SYSLOG_ACTION_READ_ALL &&
	       type != SYSLOG_ACTION_SIZE_BUFFER;
}

int check_syslog_permissions(int type, int source)
{
	/*
	 * If this is from /proc/kmsg and we've already opened it, then we've
	 * already done the capabilities checks at open time.
	 */
	if (source == SYSLOG_FROM_PROC && type != SYSLOG_ACTION_OPEN)
		goto ok;

	if (syslog_action_restricted(type)) {
		if (capable(CAP_SYSLOG))
			goto ok;
		/*
		 * For historical reasons, accept CAP_SYS_ADMIN too, with
		 * a warning.
		 */
		if (capable(CAP_SYS_ADMIN)) {
			pr_warn_once("%s (%d): Attempt to access syslog with "
				     "CAP_SYS_ADMIN but no CAP_SYSLOG "
				     "(deprecated).\n",
				 current->comm, task_pid_nr(current));
			goto ok;
		}
		return -EPERM;
	}
ok:
	return security_syslog(type);
}
EXPORT_SYMBOL_GPL(check_syslog_permissions);

static void append_char(char **pp, char *e, char c)
{
	if (*pp < e)
		*(*pp)++ = c;
}

static ssize_t msg_print_ext_header(char *buf, size_t size,
				    struct printk_log *msg, u64 seq,
				    enum log_flags prev_flags)
{
	u64 ts_usec = msg->ts_nsec;
	char cont = '-';

	do_div(ts_usec, 1000);

	/*
	 * If we couldn't merge continuation line fragments during the print,
	 * export the stored flags to allow an optional external merge of the
	 * records. Merging the records isn't always neccessarily correct, like
	 * when we hit a race during printing. In most cases though, it produces
	 * better readable output. 'c' in the record flags mark the first
	 * fragment of a line, '+' the following.
	 */
	if (msg->flags & LOG_CONT)
		cont = (prev_flags & LOG_CONT) ? '+' : 'c';

	return scnprintf(buf, size, "%u,%llu,%llu,%c;",
		       (msg->facility << 3) | msg->level, seq, ts_usec, cont);
}

static ssize_t msg_print_ext_body(char *buf, size_t size,
				  char *dict, size_t dict_len,
				  char *text, size_t text_len)
{
	char *p = buf, *e = buf + size;
	size_t i;

	/* escape non-printable characters */
	for (i = 0; i < text_len; i++) {
		unsigned char c = text[i];

		if (c < ' ' || c >= 127 || c == '\\')
			p += scnprintf(p, e - p, "\\x%02x", c);
		else
			append_char(&p, e, c);
	}
	append_char(&p, e, '\n');

	if (dict_len) {
		bool line = true;

		for (i = 0; i < dict_len; i++) {
			unsigned char c = dict[i];

			if (line) {
				append_char(&p, e, ' ');
				line = false;
			}

			if (c == '\0') {
				append_char(&p, e, '\n');
				line = true;
				continue;
			}

			if (c < ' ' || c >= 127 || c == '\\') {
				p += scnprintf(p, e - p, "\\x%02x", c);
				continue;
			}

			append_char(&p, e, c);
		}
		append_char(&p, e, '\n');
	}

	return p - buf;
}

/* /dev/kmsg - userspace message inject/listen interface */
struct devkmsg_user {
	u64 seq;
	u32 idx;
	enum log_flags prev;
	struct ratelimit_state rs;
	struct mutex lock;
	char buf[CONSOLE_EXT_LOG_MAX];
};

static ssize_t devkmsg_write(struct kiocb *iocb, struct iov_iter *from)
{
	char *buf, *line;
	int level = default_message_loglevel;
	int facility = 1;	/* LOG_USER */
	struct file *file = iocb->ki_filp;
	struct devkmsg_user *user = file->private_data;
	size_t len = iov_iter_count(from);
	ssize_t ret = len;

	if (!user || len > LOG_LINE_MAX)
		return -EINVAL;

	/* Ignore when user logging is disabled. */
	if (devkmsg_log & DEVKMSG_LOG_MASK_OFF)
		return len;

	/* Ratelimit when not explicitly enabled. */
	if (!(devkmsg_log & DEVKMSG_LOG_MASK_ON)) {
		if (!___ratelimit(&user->rs, current->comm))
			return ret;
	}

	buf = kmalloc(len+1, GFP_KERNEL);
	if (buf == NULL)
		return -ENOMEM;

	buf[len] = '\0';
	if (copy_from_iter(buf, len, from) != len) {
		kfree(buf);
		return -EFAULT;
	}

	/*
	 * Extract and skip the syslog prefix <[0-9]*>. Coming from userspace
	 * the decimal value represents 32bit, the lower 3 bit are the log
	 * level, the rest are the log facility.
	 *
	 * If no prefix or no userspace facility is specified, we
	 * enforce LOG_USER, to be able to reliably distinguish
	 * kernel-generated messages from userspace-injected ones.
	 */
	line = buf;
	if (line[0] == '<') {
		char *endp = NULL;
		unsigned int u;

		u = simple_strtoul(line + 1, &endp, 10);
		if (endp && endp[0] == '>') {
			level = LOG_LEVEL(u);
			if (LOG_FACILITY(u) != 0)
				facility = LOG_FACILITY(u);
			endp++;
			len -= endp - line;
			line = endp;
		}
	}

	printk_emit(facility, level, NULL, 0, "%s", line);
	kfree(buf);
	return ret;
}

static ssize_t devkmsg_read(struct file *file, char __user *buf,
			    size_t count, loff_t *ppos)
{
	struct devkmsg_user *user = file->private_data;
	struct printk_log *msg;
	size_t len;
	ssize_t ret;

	if (!user)
		return -EBADF;

	ret = mutex_lock_interruptible(&user->lock);
	if (ret)
		return ret;
	raw_spin_lock_irq(&logbuf_lock);
	while (user->seq == log_next_seq) {
		if (file->f_flags & O_NONBLOCK) {
			ret = -EAGAIN;
			raw_spin_unlock_irq(&logbuf_lock);
			goto out;
		}

		raw_spin_unlock_irq(&logbuf_lock);
		ret = wait_event_interruptible(log_wait,
					       user->seq != log_next_seq);
		if (ret)
			goto out;
		raw_spin_lock_irq(&logbuf_lock);
	}

	if (user->seq < log_first_seq) {
		/* our last seen message is gone, return error and reset */
		user->idx = log_first_idx;
		user->seq = log_first_seq;
		ret = -EPIPE;
		raw_spin_unlock_irq(&logbuf_lock);
		goto out;
	}

	msg = log_from_idx(user->idx);
	len = msg_print_ext_header(user->buf, sizeof(user->buf),
				   msg, user->seq, user->prev);
	len += msg_print_ext_body(user->buf + len, sizeof(user->buf) - len,
				  log_dict(msg), msg->dict_len,
				  log_text(msg), msg->text_len);

	user->prev = msg->flags;
	user->idx = log_next(user->idx);
	user->seq++;
	raw_spin_unlock_irq(&logbuf_lock);

	if (len > count) {
		ret = -EINVAL;
		goto out;
	}

	if (copy_to_user(buf, user->buf, len)) {
		ret = -EFAULT;
		goto out;
	}
	ret = len;
out:
	mutex_unlock(&user->lock);
	return ret;
}

static loff_t devkmsg_llseek(struct file *file, loff_t offset, int whence)
{
	struct devkmsg_user *user = file->private_data;
	loff_t ret = 0;

	if (!user)
		return -EBADF;
	if (offset)
		return -ESPIPE;

	raw_spin_lock_irq(&logbuf_lock);
	switch (whence) {
	case SEEK_SET:
		/* the first record */
		user->idx = log_first_idx;
		user->seq = log_first_seq;
		break;
	case SEEK_DATA:
		/*
		 * The first record after the last SYSLOG_ACTION_CLEAR,
		 * like issued by 'dmesg -c'. Reading /dev/kmsg itself
		 * changes no global state, and does not clear anything.
		 */
		user->idx = clear_idx;
		user->seq = clear_seq;
		break;
	case SEEK_END:
		/* after the last record */
		user->idx = log_next_idx;
		user->seq = log_next_seq;
		break;
	default:
		ret = -EINVAL;
	}
	raw_spin_unlock_irq(&logbuf_lock);
	return ret;
}

static unsigned int devkmsg_poll(struct file *file, poll_table *wait)
{
	struct devkmsg_user *user = file->private_data;
	int ret = 0;

	if (!user)
		return POLLERR|POLLNVAL;

	poll_wait(file, &log_wait, wait);

	raw_spin_lock_irq(&logbuf_lock);
	if (user->seq < log_next_seq) {
		/* return error when data has vanished underneath us */
		if (user->seq < log_first_seq)
			ret = POLLIN|POLLRDNORM|POLLERR|POLLPRI;
		else
			ret = POLLIN|POLLRDNORM;
	}
	raw_spin_unlock_irq(&logbuf_lock);

	return ret;
}

static int devkmsg_open(struct inode *inode, struct file *file)
{
	struct devkmsg_user *user;
	int err;

	if (devkmsg_log & DEVKMSG_LOG_MASK_OFF)
		return -EPERM;

	/* write-only does not need any file context */
	if ((file->f_flags & O_ACCMODE) != O_WRONLY) {
		err = check_syslog_permissions(SYSLOG_ACTION_READ_ALL,
					       SYSLOG_FROM_READER);
		if (err)
			return err;
	}

	user = kmalloc(sizeof(struct devkmsg_user), GFP_KERNEL);
	if (!user)
		return -ENOMEM;

	ratelimit_default_init(&user->rs);
	ratelimit_set_flags(&user->rs, RATELIMIT_MSG_ON_RELEASE);

	mutex_init(&user->lock);

	raw_spin_lock_irq(&logbuf_lock);
	user->idx = log_first_idx;
	user->seq = log_first_seq;
	raw_spin_unlock_irq(&logbuf_lock);

	file->private_data = user;
	return 0;
}

static int devkmsg_release(struct inode *inode, struct file *file)
{
	struct devkmsg_user *user = file->private_data;

	if (!user)
		return 0;

	ratelimit_state_exit(&user->rs);

	mutex_destroy(&user->lock);
	kfree(user);
	return 0;
}

const struct file_operations kmsg_fops = {
	.open = devkmsg_open,
	.read = devkmsg_read,
	.write_iter = devkmsg_write,
	.llseek = devkmsg_llseek,
	.poll = devkmsg_poll,
	.release = devkmsg_release,
};

#ifdef CONFIG_KEXEC_CORE
/*
 * This appends the listed symbols to /proc/vmcore
 *
 * /proc/vmcore is used by various utilities, like crash and makedumpfile to
 * obtain access to symbols that are otherwise very difficult to locate.  These
 * symbols are specifically used so that utilities can access and extract the
 * dmesg log from a vmcore file after a crash.
 */
void log_buf_kexec_setup(void)
{
	VMCOREINFO_SYMBOL(log_buf);
	VMCOREINFO_SYMBOL(log_buf_len);
	VMCOREINFO_SYMBOL(log_first_idx);
	VMCOREINFO_SYMBOL(clear_idx);
	VMCOREINFO_SYMBOL(log_next_idx);
	/*
	 * Export struct printk_log size and field offsets. User space tools can
	 * parse it and detect any changes to structure down the line.
	 */
	VMCOREINFO_STRUCT_SIZE(printk_log);
	VMCOREINFO_OFFSET(printk_log, ts_nsec);
	VMCOREINFO_OFFSET(printk_log, len);
	VMCOREINFO_OFFSET(printk_log, text_len);
	VMCOREINFO_OFFSET(printk_log, dict_len);
}
#endif

/* requested log_buf_len from kernel cmdline */
static unsigned long __initdata new_log_buf_len;

/* we practice scaling the ring buffer by powers of 2 */
static void __init log_buf_len_update(u64 size)
{
	if (size > (u64)LOG_BUF_LEN_MAX) {
		size = (u64)LOG_BUF_LEN_MAX;
		pr_err("log_buf over 2G is not supported.\n");
	}

	if (size)
		size = roundup_pow_of_two(size);
	if (size > log_buf_len)
		new_log_buf_len = (unsigned long)size;
}

/* save requested log_buf_len since it's too early to process it */
static int __init log_buf_len_setup(char *str)
{
	u64 size;

	if (!str)
		return -EINVAL;

	size = memparse(str, &str);

	log_buf_len_update(size);

	return 0;
}
early_param("log_buf_len", log_buf_len_setup);

#ifdef CONFIG_SMP
#define __LOG_CPU_MAX_BUF_LEN (1 << CONFIG_LOG_CPU_MAX_BUF_SHIFT)

static void __init log_buf_add_cpu(void)
{
	unsigned int cpu_extra;

	/*
	 * archs should set up cpu_possible_bits properly with
	 * set_cpu_possible() after setup_arch() but just in
	 * case lets ensure this is valid.
	 */
	if (num_possible_cpus() == 1)
		return;

	cpu_extra = (num_possible_cpus() - 1) * __LOG_CPU_MAX_BUF_LEN;

	/* by default this will only continue through for large > 64 CPUs */
	if (cpu_extra <= __LOG_BUF_LEN / 2)
		return;

	pr_info("log_buf_len individual max cpu contribution: %d bytes\n",
		__LOG_CPU_MAX_BUF_LEN);
	pr_info("log_buf_len total cpu_extra contributions: %d bytes\n",
		cpu_extra);
	pr_info("log_buf_len min size: %d bytes\n", __LOG_BUF_LEN);

	log_buf_len_update(cpu_extra + __LOG_BUF_LEN);
}
#else /* !CONFIG_SMP */
static inline void log_buf_add_cpu(void) {}
#endif /* CONFIG_SMP */

void __init setup_log_buf(int early)
{
	unsigned long flags;
	char *new_log_buf;
	unsigned int free;

	if (log_buf != __log_buf)
		return;

	if (!early && !new_log_buf_len)
		log_buf_add_cpu();

	if (!new_log_buf_len)
		return;

	if (early) {
		new_log_buf =
			memblock_virt_alloc(new_log_buf_len, LOG_ALIGN);
	} else {
		new_log_buf = memblock_virt_alloc_nopanic(new_log_buf_len,
							  LOG_ALIGN);
	}

	if (unlikely(!new_log_buf)) {
<<<<<<< HEAD
		pr_notice("log_buf_len: %ld bytes not available\n",
=======
		pr_err("log_buf_len: %lu bytes not available\n",
>>>>>>> 6620daa7
			new_log_buf_len);
		return;
	}

	raw_spin_lock_irqsave(&logbuf_lock, flags);
	log_buf_len = new_log_buf_len;
	log_buf = new_log_buf;
	new_log_buf_len = 0;
	free = __LOG_BUF_LEN - log_next_idx;
	memcpy(log_buf, __log_buf, __LOG_BUF_LEN);
	raw_spin_unlock_irqrestore(&logbuf_lock, flags);

	pr_info("log_buf_len: %u bytes\n", log_buf_len);
	pr_info("early log buf free: %u(%u%%)\n",
		free, (free * 100) / __LOG_BUF_LEN);
}

static bool __read_mostly ignore_loglevel;

static int __init ignore_loglevel_setup(char *str)
{
	ignore_loglevel = true;
	pr_info("debug: ignoring loglevel setting.\n");

	return 0;
}

early_param("ignore_loglevel", ignore_loglevel_setup);
module_param(ignore_loglevel, bool, S_IRUGO | S_IWUSR);
MODULE_PARM_DESC(ignore_loglevel,
		 "ignore loglevel setting (prints all kernel messages to the console)");

static bool suppress_message_printing(int level)
{
	return (level >= console_loglevel && !ignore_loglevel);
}

#ifdef CONFIG_BOOT_PRINTK_DELAY

static int boot_delay; /* msecs delay after each printk during bootup */
static unsigned long long loops_per_msec;	/* based on boot_delay */

static int __init boot_delay_setup(char *str)
{
	unsigned long lpj;

	lpj = preset_lpj ? preset_lpj : 1000000;	/* some guess */
	loops_per_msec = (unsigned long long)lpj / 1000 * HZ;

	get_option(&str, &boot_delay);
	if (boot_delay > 10 * 1000)
		boot_delay = 0;

	pr_debug("boot_delay: %u, preset_lpj: %ld, lpj: %lu, "
		"HZ: %d, loops_per_msec: %llu\n",
		boot_delay, preset_lpj, lpj, HZ, loops_per_msec);
	return 0;
}
early_param("boot_delay", boot_delay_setup);

static void boot_delay_msec(int level)
{
	unsigned long long k;
	unsigned long timeout;

	if ((boot_delay == 0 || system_state != SYSTEM_BOOTING)
		|| suppress_message_printing(level)) {
		return;
	}

	k = (unsigned long long)loops_per_msec * boot_delay;

	timeout = jiffies + msecs_to_jiffies(boot_delay);
	while (k) {
		k--;
		cpu_relax();
		/*
		 * use (volatile) jiffies to prevent
		 * compiler reduction; loop termination via jiffies
		 * is secondary and may or may not happen.
		 */
		if (time_after(jiffies, timeout))
			break;
		touch_nmi_watchdog();
	}
}
#else
static inline void boot_delay_msec(int level)
{
}
#endif

static bool printk_time = IS_ENABLED(CONFIG_PRINTK_TIME);
module_param_named(time, printk_time, bool, S_IRUGO | S_IWUSR);

static size_t print_time(u64 ts, char *buf)
{
	unsigned long rem_nsec;

	if (!printk_time)
		return 0;

	rem_nsec = do_div(ts, 1000000000);

	if (!buf)
		return snprintf(NULL, 0, "[%5lu.000000] ", (unsigned long)ts);

	return sprintf(buf, "[%5lu.%06lu] ",
		       (unsigned long)ts, rem_nsec / 1000);
}

static size_t print_prefix(const struct printk_log *msg, bool syslog, char *buf)
{
	size_t len = 0;
	unsigned int prefix = (msg->facility << 3) | msg->level;

	if (syslog) {
		if (buf) {
			len += sprintf(buf, "<%u>", prefix);
		} else {
			len += 3;
			if (prefix > 999)
				len += 3;
			else if (prefix > 99)
				len += 2;
			else if (prefix > 9)
				len++;
		}
	}

	len += print_time(msg->ts_nsec, buf ? buf + len : NULL);

#ifdef CONFIG_PRINTK_MT_PREFIX
	/* if uart printk enabled */
	if (syslog == false && printk_disable_uart != 1) {
		if (buf)
			len += sprintf(buf+len, "<%d>", smp_processor_id());
		else
			len += snprintf(NULL, 0, "<%d>", smp_processor_id());
	}
#endif


	return len;
}

static size_t msg_print_text(const struct printk_log *msg, enum log_flags prev,
			     bool syslog, char *buf, size_t size)
{
	const char *text = log_text(msg);
	size_t text_size = msg->text_len;
	bool prefix = true;
	bool newline = true;
	size_t len = 0;

	if ((prev & LOG_CONT) && !(msg->flags & LOG_PREFIX))
		prefix = false;

	if (msg->flags & LOG_CONT) {
		if ((prev & LOG_CONT) && !(prev & LOG_NEWLINE))
			prefix = false;

		if (!(msg->flags & LOG_NEWLINE))
			newline = false;
	}

	do {
		const char *next = memchr(text, '\n', text_size);
		size_t text_len;

		if (next) {
			text_len = next - text;
			next++;
			text_size -= next - text;
		} else {
			text_len = text_size;
		}

		if (buf) {
			if (print_prefix(msg, syslog, NULL) +
			    text_len + 1 >= size - len)
				break;

			if (prefix)
				len += print_prefix(msg, syslog, buf + len);
			memcpy(buf + len, text, text_len);
			len += text_len;
			if (next || newline)
				buf[len++] = '\n';
		} else {
			/* SYSLOG_ACTION_* buffer size only calculation */
			if (prefix)
				len += print_prefix(msg, syslog, NULL);
			len += text_len;
			if (next || newline)
				len++;
		}

		prefix = true;
		text = next;
	} while (text);

	return len;
}

static int syslog_print(char __user *buf, int size)
{
	char *text;
	struct printk_log *msg;
	int len = 0;
	/* detect kernel log overflow for user-layer */
	unsigned long long over_gap = 0;
	char addinfo_buf[150];
	char *addinfo = addinfo_buf;
	int add_len = 0;
	int override_len = 0;
	/* detect multi-thread invoking do_syslog(SYSLOG_ACTION_READ,...) */
	static int pre_pid = -1;
	int current_pid = current->pid;

	text = kmalloc(LOG_LINE_MAX + PREFIX_MAX, GFP_KERNEL);
	if (!text)
		return -ENOMEM;

	while (size > 0) {
		size_t n;
		size_t skip;
		add_len = 0;

		raw_spin_lock_irq(&logbuf_lock);
		/* exist unread log overflow  */
		if (overflow_info_flag == true) {
			add_len += scnprintf(addinfo, 150,
				"<%s gap: %llu> ",
				KERNEL_LOG_OVERFLOW,
				overflow_gap);
			overflow_info_flag = false;
		}
		if (syslog_seq < log_first_seq) {
			/* messages are gone, move to first one */
			over_gap = log_first_seq - syslog_seq;
			syslog_seq = log_first_seq;
			syslog_idx = log_first_idx;
			syslog_prev = 0;
			syslog_partial = 0;
			if (add_len < 150)
				add_len += scnprintf(addinfo
					+ add_len,
					150 - add_len,
					"< %s gap: %llu > ",
					KERNEL_LOG_OVERFLOW,
					over_gap);
		}
		if (syslog_seq == log_next_seq) {
			raw_spin_unlock_irq(&logbuf_lock);
			break;
		}

		skip = syslog_partial;
		msg = log_from_idx(syslog_idx);
		n = msg_print_text(msg, syslog_prev, true, text,
				   LOG_LINE_MAX + PREFIX_MAX);
		if (n - syslog_partial <= size) {
			/* message fits into buffer, move forward */
			syslog_idx = log_next(syslog_idx);
			syslog_seq++;
			syslog_prev = msg->flags;
			n -= syslog_partial;
			syslog_partial = 0;
		} else if (!len) {
			/* partial read(), remember position */
			n = size;
			syslog_partial += n;
		} else
			n = 0;
		raw_spin_unlock_irq(&logbuf_lock);

		if (!n)
			break;

		if (copy_to_user(buf, text + skip, n)) {
			if (!len)
				len = -EFAULT;
			break;
		}

		len += n;
		size -= n;
		buf += n;

		if (syslog_partial == 0) {
			if (-1 == pre_pid) {
				pre_pid = current_pid;
			} else if (current_pid != pre_pid) {
				if (add_len < 150)
					add_len += scnprintf(addinfo + add_len,
						150 - add_len,
						"<%d -> %d> ",
						pre_pid,
						current_pid);
				pre_pid = current_pid;
			}
			/* override the trailing */
			if (*(text + skip + n - 1) == '\n' ||
				*(text + skip + n - 1) == '\r') {
				override_len = 1;
				if (*(text + skip + n - 2) == '\r')
					override_len++;
				/*  add the trailing '\n' */
				if (add_len < 150)
					add_len += scnprintf(addinfo + add_len,
						150 - add_len, "\n");
			} else
				override_len = 0;

			if (add_len > 0 && (size + override_len
				- add_len) >= 0) {
				if (copy_to_user(buf - override_len,
					addinfo_buf, add_len)) {
					if (!len)
						len = -EFAULT;
					break;
				}
				len += add_len - override_len;
				size -= add_len - override_len;
				buf += add_len - override_len;
			}
		}
	}

	kfree(text);
	return len;
}

static int syslog_print_all(char __user *buf, int size, bool clear)
{
	char *text;
	int len = 0;

	text = kmalloc(LOG_LINE_MAX + PREFIX_MAX, GFP_KERNEL);
	if (!text)
		return -ENOMEM;

	raw_spin_lock_irq(&logbuf_lock);
	if (buf) {
		u64 next_seq;
		u64 seq;
		u32 idx;
		enum log_flags prev;

		/*
		 * Find first record that fits, including all following records,
		 * into the user-provided buffer for this dump.
		 */
		seq = clear_seq;
		idx = clear_idx;
		prev = 0;
		while (seq < log_next_seq) {
			struct printk_log *msg = log_from_idx(idx);

			len += msg_print_text(msg, prev, true, NULL, 0);
			prev = msg->flags;
			idx = log_next(idx);
			seq++;
		}

		/* move first record forward until length fits into the buffer */
		seq = clear_seq;
		idx = clear_idx;
		prev = 0;
		while (len > size && seq < log_next_seq) {
			struct printk_log *msg = log_from_idx(idx);

			len -= msg_print_text(msg, prev, true, NULL, 0);
			prev = msg->flags;
			idx = log_next(idx);
			seq++;
		}

		/* last message fitting into this dump */
		next_seq = log_next_seq;

		len = 0;
		while (len >= 0 && seq < next_seq) {
			struct printk_log *msg = log_from_idx(idx);
			int textlen;

			textlen = msg_print_text(msg, prev, true, text,
						 LOG_LINE_MAX + PREFIX_MAX);
			if (textlen < 0) {
				len = textlen;
				break;
			}
			idx = log_next(idx);
			seq++;
			prev = msg->flags;

			raw_spin_unlock_irq(&logbuf_lock);
			if (copy_to_user(buf + len, text, textlen))
				len = -EFAULT;
			else
				len += textlen;
			raw_spin_lock_irq(&logbuf_lock);

			if (seq < log_first_seq) {
				/* messages are gone, move to next one */
				seq = log_first_seq;
				idx = log_first_idx;
				prev = 0;
			}
		}
	}

	if (clear) {
		clear_seq = log_next_seq;
		clear_idx = log_next_idx;
	}
	raw_spin_unlock_irq(&logbuf_lock);

	kfree(text);
	return len;
}

int do_syslog(int type, char __user *buf, int len, int source)
{
	bool clear = false;
	static int saved_console_loglevel = LOGLEVEL_DEFAULT;
	int error;

	error = check_syslog_permissions(type, source);
	if (error)
		goto out;

	switch (type) {
	case SYSLOG_ACTION_CLOSE:	/* Close log */
		break;
	case SYSLOG_ACTION_OPEN:	/* Open log */
		break;
	case SYSLOG_ACTION_READ:	/* Read from log */
		error = -EINVAL;
		if (!buf || len < 0)
			goto out;
		error = 0;
		if (!len)
			goto out;
		if (!access_ok(VERIFY_WRITE, buf, len)) {
			error = -EFAULT;
			goto out;
		}
		error = wait_event_interruptible(log_wait,
						 syslog_seq != log_next_seq);
		if (error)
			goto out;
		error = syslog_print(buf, len);
		break;
	/* Read/clear last kernel messages */
	case SYSLOG_ACTION_READ_CLEAR:
		clear = true;
		/* FALL THRU */
	/* Read last kernel messages */
	case SYSLOG_ACTION_READ_ALL:
		error = -EINVAL;
		if (!buf || len < 0)
			goto out;
		error = 0;
		if (!len)
			goto out;
		if (!access_ok(VERIFY_WRITE, buf, len)) {
			error = -EFAULT;
			goto out;
		}
		error = syslog_print_all(buf, len, clear);
		break;
	/* Clear ring buffer */
	case SYSLOG_ACTION_CLEAR:
		syslog_print_all(NULL, 0, true);
		break;
	/* Disable logging to console */
	case SYSLOG_ACTION_CONSOLE_OFF:
		if (saved_console_loglevel == LOGLEVEL_DEFAULT)
			saved_console_loglevel = console_loglevel;
		console_loglevel = minimum_console_loglevel;
		break;
	/* Enable logging to console */
	case SYSLOG_ACTION_CONSOLE_ON:
		if (saved_console_loglevel != LOGLEVEL_DEFAULT) {
			console_loglevel = saved_console_loglevel;
			saved_console_loglevel = LOGLEVEL_DEFAULT;
		}
		break;
	/* Set level of messages printed to console */
	case SYSLOG_ACTION_CONSOLE_LEVEL:
		error = -EINVAL;
		if (len < 1 || len > 8)
			goto out;
		if (len < minimum_console_loglevel)
			len = minimum_console_loglevel;
		console_loglevel = len;
		/* Implicitly re-enable logging to console */
		saved_console_loglevel = LOGLEVEL_DEFAULT;
		error = 0;
		break;
	/* Number of chars in the log buffer */
	case SYSLOG_ACTION_SIZE_UNREAD:
		raw_spin_lock_irq(&logbuf_lock);
		if (syslog_seq < log_first_seq) {
			/* messages are gone, move to first one */
			/* calculate the gap */
			overflow_gap = log_first_seq - syslog_seq;
			syslog_seq = log_first_seq;
			syslog_idx = log_first_idx;
			syslog_prev = 0;
			syslog_partial = 0;
			overflow_info_flag = true;
		}
		if (source == SYSLOG_FROM_PROC) {
			/*
			 * Short-cut for poll(/"proc/kmsg") which simply checks
			 * for pending data, not the size; return the count of
			 * records, not the length.
			 */
			error = log_next_seq - syslog_seq;
		} else {
			u64 seq = syslog_seq;
			u32 idx = syslog_idx;
			enum log_flags prev = syslog_prev;

			error = 0;
			while (seq < log_next_seq) {
				struct printk_log *msg = log_from_idx(idx);

				error += msg_print_text(msg, prev, true, NULL, 0);
				idx = log_next(idx);
				seq++;
				prev = msg->flags;
			}
			error -= syslog_partial;
		}
		raw_spin_unlock_irq(&logbuf_lock);
		break;
	/* Size of the log buffer */
	case SYSLOG_ACTION_SIZE_BUFFER:
		error = log_buf_len;
		break;
	default:
		error = -EINVAL;
		break;
	}
out:
	return error;
}

SYSCALL_DEFINE3(syslog, int, type, char __user *, buf, int, len)
{
	return do_syslog(type, buf, len, SYSLOG_FROM_READER);
}

/*
 * Call the console drivers, asking them to write out
 * log_buf[start] to log_buf[end - 1].
 * The console_lock must be held.
 */
static void call_console_drivers(int level,
				 const char *ext_text, size_t ext_len,
				 const char *text, size_t len)
{
	struct console *con;

#ifdef CONFIG_CONSOLE_LOCK_DURATION_DETECT
	unsigned long interval_con_write = 0;
#endif

	trace_console_rcuidle(text, len);

	if (!console_drivers)
		return;

	for_each_console(con) {
		/* if uart printk disabled */
		if ((printk_disable_uart == 1) && (con->flags & CON_CONSDEV))
			continue;
		if (exclusive_console && con != exclusive_console)
			continue;
		if (!(con->flags & CON_ENABLED))
			continue;
		if (!con->write)
			continue;
		if (!cpu_online(smp_processor_id()) &&
		    !(con->flags & CON_ANYTIME))
			continue;
		if (con->flags & CON_EXTENDED)
			con->write(con, ext_text, ext_len);
		else {
#ifdef CONFIG_CONSOLE_LOCK_DURATION_DETECT
			conwrite_stat_struct.con = con;
			conwrite_stat_struct.time_before_conwrite
				= local_clock();
			con->write(con, text, len);
			conwrite_stat_struct.time_after_conwrite
				= local_clock();
			interval_con_write =
				conwrite_stat_struct.time_after_conwrite -
				conwrite_stat_struct.time_before_conwrite;
			if (!strcmp(con->name, "ttyS")) {
				time_con_write_ttyS += interval_con_write;
				len_con_write_ttyS += len;
			} else if (!strcmp(con->name, "pstore")) {
				time_con_write_pstore += interval_con_write;
				len_con_write_pstore += len;
			}
#else
			con->write(con, text, len);
#endif
		}
	}
}

/*
 * Zap console related locks when oopsing.
 * To leave time for slow consoles to print a full oops,
 * only zap at most once every 30 seconds.
 */
static void zap_locks(void)
{
	static unsigned long oops_timestamp;

	if (time_after_eq(jiffies, oops_timestamp) &&
	    !time_after(jiffies, oops_timestamp + 30 * HZ))
		return;

	oops_timestamp = jiffies;

	debug_locks_off();
	/* If a crash is occurring, make sure we can't deadlock */
	raw_spin_lock_init(&logbuf_lock);
	/* And make sure that we print immediately */
	sema_init(&console_sem, 1);
}

#ifdef CONFIG_MTK_AEE_FEATURE
/* if logbuf lock in aee_wdt flow, zap locks uncondationally  */
void aee_wdt_zap_locks(void)
{
	debug_locks_off();
	/* If a crash is occurring, make sure we can't deadlock */
	raw_spin_lock_init(&logbuf_lock);
	/* And make sure that we print immediately */
	sema_init(&console_sem, 1);
}

#endif

int printk_delay_msec __read_mostly;

static inline void printk_delay(void)
{
	if (unlikely(printk_delay_msec)) {
		int m = printk_delay_msec;

		while (m--) {
			mdelay(1);
			touch_nmi_watchdog();
		}
	}
}

/*
 * Continuation lines are buffered, and not committed to the record buffer
 * until the line is complete, or a race forces it. The line fragments
 * though, are printed immediately to the consoles to ensure everything has
 * reached the console in case of a kernel crash.
 */
static struct cont {
	char buf[LOG_LINE_MAX];
	size_t len;			/* length == 0 means unused buffer */
	size_t cons;			/* bytes written to console */
	struct task_struct *owner;	/* task of first print*/
	u64 ts_nsec;			/* time of first print */
	u8 level;			/* log level of first message */
	u8 facility;			/* log facility of first message */
	enum log_flags flags;		/* prefix, newline flags */
	bool flushed:1;			/* buffer sealed and committed */
} cont;

static void cont_flush(void)
{
	if (cont.flushed)
		return;
	if (cont.len == 0)
		return;
	if (cont.cons) {
		/*
		 * If a fragment of this line was directly flushed to the
		 * console; wait for the console to pick up the rest of the
		 * line. LOG_NOCONS suppresses a duplicated output.
		 */
		log_store(cont.facility, cont.level, cont.flags | LOG_NOCONS,
			  cont.ts_nsec, NULL, 0, cont.buf, cont.len);
		cont.flushed = true;
	} else {
		/*
		 * If no fragment of this line ever reached the console,
		 * just submit it to the store and free the buffer.
		 */
		log_store(cont.facility, cont.level, cont.flags, 0,
			  NULL, 0, cont.buf, cont.len);
		cont.len = 0;
	}
}

static bool cont_add(int facility, int level, enum log_flags flags, const char *text, size_t len)
{
	if (cont.len && cont.flushed)
		return false;

	/*
	 * If ext consoles are present, flush and skip in-kernel
	 * continuation.  See nr_ext_console_drivers definition.  Also, if
	 * the line gets too long, split it up in separate records.
	 */
	if (nr_ext_console_drivers || cont.len + len > sizeof(cont.buf)) {
		cont_flush();
		return false;
	}

	if (!cont.len) {
		cont.facility = facility;
		cont.level = level;
		cont.owner = current;
		cont.ts_nsec = local_clock();
		cont.flags = flags;
		cont.cons = 0;
		cont.flushed = false;
	}

	memcpy(cont.buf + cont.len, text, len);
	cont.len += len;

	// The original flags come from the first line,
	// but later continuations can add a newline.
	if (flags & LOG_NEWLINE) {
		cont.flags |= LOG_NEWLINE;
		cont_flush();
	}

	if (cont.len > (sizeof(cont.buf) * 80) / 100)
		cont_flush();

	return true;
}

static size_t cont_print_text(char *text, size_t size)
{
	size_t textlen = 0;
	size_t len;

	if (cont.cons == 0 && (console_prev & LOG_NEWLINE)) {
		textlen += print_time(cont.ts_nsec, text);
		size -= textlen;
	}

	len = cont.len - cont.cons;
	if (len > 0) {
		if (len+1 > size)
			len = size-1;
		memcpy(text + textlen, cont.buf + cont.cons, len);
		textlen += len;
		cont.cons = cont.len;
	}

	if (cont.flushed) {
		if (cont.flags & LOG_NEWLINE)
			text[textlen++] = '\n';
		/* got everything, release buffer */
		cont.len = 0;
	}
	return textlen;
}

static size_t log_output(int facility, int level, enum log_flags lflags, const char *dict, size_t dictlen, char *text, size_t text_len)
{
#ifdef CONFIG_CONSOLE_LOCK_DURATION_DETECT
	u64 log_enter_time = local_clock();
#endif
	/*
	 * If an earlier line was buffered, and we're a continuation
	 * write from the same process, try to add it to the buffer.
	 */
	if (cont.len) {
		if (cont.owner == current && (lflags & LOG_CONT)) {
			if (cont_add(facility, level, lflags, text, text_len))
				return text_len;
		}
		/* Otherwise, make sure it's flushed */
		cont_flush();
	}

	/* Skip empty continuation lines that couldn't be added - they just flush */
	if (!text_len && (lflags & LOG_CONT))
		return 0;

	/* If it doesn't end in a newline, try to buffer the current line */
	if (!(lflags & LOG_NEWLINE)) {
		if (cont_add(facility, level, lflags, text, text_len))
			return text_len;
	}

	/* Store it in the record log */
#ifdef CONFIG_CONSOLE_LOCK_DURATION_DETECT
	return log_store(facility, level, lflags,
		log_enter_time, dict, dictlen, text, text_len);
#else
	return log_store(facility, level, lflags,
		0, dict, dictlen, text, text_len);
#endif

}

asmlinkage int vprintk_emit(int facility, int level,
			    const char *dict, size_t dictlen,
			    const char *fmt, va_list args)
{
	static bool recursion_bug;
	static char textbuf[LOG_LINE_MAX];
	char *text = textbuf;
	size_t text_len = 0;
	enum log_flags lflags = 0;
	unsigned long flags;
	int this_cpu;
	int printed_len = 0;
	int nmi_message_lost;
	bool in_sched = false;
	int in_irq_disable;
	/* cpu currently holding logbuf_lock in this function */
	static unsigned int logbuf_cpu = UINT_MAX;

	in_irq_disable = irqs_disabled();

	if (level == LOGLEVEL_SCHED) {
		level = LOGLEVEL_DEFAULT;
		in_sched = true;
	}

	boot_delay_msec(level);
	printk_delay();

	local_irq_save(flags);
	this_cpu = smp_processor_id();

	/*
	 * Ouch, printk recursed into itself!
	 */
	if (unlikely(logbuf_cpu == this_cpu)) {
		/*
		 * If a crash is occurring during printk() on this CPU,
		 * then try to get the crash message out but make sure
		 * we can't deadlock. Otherwise just return to avoid the
		 * recursion and return - but flag the recursion so that
		 * it can be printed at the next appropriate moment:
		 */
		if (!oops_in_progress && !lockdep_recursing(current)) {
			recursion_bug = true;
			local_irq_restore(flags);
			return 0;
		}
		zap_locks();
	}

	lockdep_off();
	/* This stops the holder of console_sem just where we want him */
	raw_spin_lock(&logbuf_lock);
	logbuf_cpu = this_cpu;

	if (unlikely(recursion_bug)) {
		static const char recursion_msg[] =
			"BUG: recent printk recursion!";

		recursion_bug = false;
		/* emit KERN_CRIT message */
		printed_len += log_store(0, 2, LOG_PREFIX|LOG_NEWLINE, 0,
					 NULL, 0, recursion_msg,
					 strlen(recursion_msg));
	}

	nmi_message_lost = get_nmi_message_lost();
	if (unlikely(nmi_message_lost)) {
		text_len = scnprintf(textbuf, sizeof(textbuf),
				     "BAD LUCK: lost %d message(s) from NMI context!",
				     nmi_message_lost);
		printed_len += log_store(0, 2, LOG_PREFIX|LOG_NEWLINE, 0,
					 NULL, 0, textbuf, text_len);
	}

	/*
	 * The printf needs to come first; we need the syslog
	 * prefix which might be passed-in as a parameter.
	 */
	text_len = vscnprintf(text, sizeof(textbuf), fmt, args);

	/* mark and strip a trailing newline */
	if (text_len && text[text_len-1] == '\n') {
		text_len--;
		lflags |= LOG_NEWLINE;
	}

	/* strip kernel syslog prefix and extract log level or control flags */
	if (facility == 0) {
		int kern_level;

		while ((kern_level = printk_get_level(text)) != 0) {
			switch (kern_level) {
			case '0' ... '7':
				if (level == LOGLEVEL_DEFAULT)
					level = kern_level - '0';
				/* fallthrough */
			case 'd':	/* KERN_DEFAULT */
				lflags |= LOG_PREFIX;
				break;
			case 'c':	/* KERN_CONT */
				lflags |= LOG_CONT;
			}

			text_len -= 2;
			text += 2;
		}
	}

#ifdef CONFIG_EARLY_PRINTK_DIRECT
	printascii(text);
#endif

	if (level == LOGLEVEL_DEFAULT)
		level = default_message_loglevel;

	if (dict)
		lflags |= LOG_PREFIX|LOG_NEWLINE;
	/* MTK_prefix */

#ifdef CONFIG_PRINTK_MT_PREFIX
	if (in_irq_disable)
		this_cpu_write(printk_state, '-');
#ifdef CONFIG_MTK_PRINTK_UART_CONSOLE
	/* if uart printk enabled */
	else if (printk_disable_uart != 1)
		this_cpu_write(printk_state, '.');
#endif
	else
		this_cpu_write(printk_state, ' ');
#endif

	printed_len += log_output(facility, level, lflags, dict, dictlen, text, text_len);

	logbuf_cpu = UINT_MAX;
	raw_spin_unlock(&logbuf_lock);
	lockdep_on();
	local_irq_restore(flags);

	/* If called from the scheduler, we can not call up(). */
	if (!in_sched) {
		lockdep_off();
		/*
		 * Try to acquire and then immediately release the console
		 * semaphore.  The release will print out buffers and wake up
		 * /dev/kmsg and syslog() users.
		 */
		if (console_trylock())
			console_unlock();
		lockdep_on();
	}

	return printed_len;
}
EXPORT_SYMBOL(vprintk_emit);

asmlinkage int vprintk(const char *fmt, va_list args)
{
	return vprintk_emit(0, LOGLEVEL_DEFAULT, NULL, 0, fmt, args);
}
EXPORT_SYMBOL(vprintk);

asmlinkage int printk_emit(int facility, int level,
			   const char *dict, size_t dictlen,
			   const char *fmt, ...)
{
	va_list args;
	int r;

	va_start(args, fmt);
	r = vprintk_emit(facility, level, dict, dictlen, fmt, args);
	va_end(args);

	return r;
}
EXPORT_SYMBOL(printk_emit);

int vprintk_default(const char *fmt, va_list args)
{
	int r;

#ifdef CONFIG_KGDB_KDB
	if (unlikely(kdb_trap_printk)) {
		r = vkdb_printf(KDB_MSGSRC_PRINTK, fmt, args);
		return r;
	}
#endif
	r = vprintk_emit(0, LOGLEVEL_DEFAULT, NULL, 0, fmt, args);

	return r;
}
EXPORT_SYMBOL_GPL(vprintk_default);

/**
 * printk - print a kernel message
 * @fmt: format string
 *
 * This is printk(). It can be called from any context. We want it to work.
 *
 * We try to grab the console_lock. If we succeed, it's easy - we log the
 * output and call the console drivers.  If we fail to get the semaphore, we
 * place the output into the log buffer and return. The current holder of
 * the console_sem will notice the new output in console_unlock(); and will
 * send it to the consoles before releasing the lock.
 *
 * One effect of this deferred printing is that code which calls printk() and
 * then changes console_loglevel may break. This is because console_loglevel
 * is inspected when the actual printing occurs.
 *
 * See also:
 * printf(3)
 *
 * See the vsnprintf() documentation for format string extensions over C99.
 */
asmlinkage __visible int printk(const char *fmt, ...)
{
	va_list args;
	int r;

	va_start(args, fmt);
	r = vprintk_func(fmt, args);
	va_end(args);

	return r;
}
EXPORT_SYMBOL(printk);

#else /* CONFIG_PRINTK */

#define LOG_LINE_MAX		0
#define PREFIX_MAX		0

static u64 syslog_seq;
static u32 syslog_idx;
static u64 console_seq;
static u32 console_idx;
static enum log_flags syslog_prev;
static u64 log_first_seq;
static u32 log_first_idx;
static u64 log_next_seq;
static enum log_flags console_prev;
static struct cont {
	size_t len;
	size_t cons;
	u8 level;
	bool flushed:1;
} cont;
static char *log_text(const struct printk_log *msg) { return NULL; }
static char *log_dict(const struct printk_log *msg) { return NULL; }
static struct printk_log *log_from_idx(u32 idx) { return NULL; }
static u32 log_next(u32 idx) { return 0; }
static ssize_t msg_print_ext_header(char *buf, size_t size,
				    struct printk_log *msg, u64 seq,
				    enum log_flags prev_flags) { return 0; }
static ssize_t msg_print_ext_body(char *buf, size_t size,
				  char *dict, size_t dict_len,
				  char *text, size_t text_len) { return 0; }
static void call_console_drivers(int level,
				 const char *ext_text, size_t ext_len,
				 const char *text, size_t len) {}
static size_t msg_print_text(const struct printk_log *msg, enum log_flags prev,
			     bool syslog, char *buf, size_t size) { return 0; }
static size_t cont_print_text(char *text, size_t size) { return 0; }
static bool suppress_message_printing(int level) { return false; }

/* Still needs to be defined for users */
DEFINE_PER_CPU(printk_func_t, printk_func);

#endif /* CONFIG_PRINTK */

#ifdef CONFIG_EARLY_PRINTK
struct console *early_console;

asmlinkage __visible void early_printk(const char *fmt, ...)
{
	va_list ap;
	char buf[512];
	int n;

	if (!early_console)
		return;

	va_start(ap, fmt);
	n = vscnprintf(buf, sizeof(buf), fmt, ap);
	va_end(ap);

	early_console->write(early_console, buf, n);
}
#endif

#if defined(CONFIG_MTK_ENG_BUILD) && defined(CONFIG_LOG_TOO_MUCH_WARNING)
static int parse_log_file(void)
{
	char buff[LOG_LINE_MAX + PREFIX_MAX];
	u32 log_index = start_idx;
	u64 log_seq = start_seq;
	size_t count = 0;
	struct printk_log *msg;
	enum log_flags prev = 0;

	if (log_much == NULL)
		return -ENOMEM;

	log_count = 0;
	memset(buff, 0, sizeof(buff));
	while (log_seq < log_next_seq) {
		msg = log_from_idx(log_index);
		count = msg_print_text(msg, prev, true, buff, sizeof(buff));
		prev = msg->flags;

		if (log_count + count > log_buf_len + LOG_MUCH_PLUS_LEN)
			break;
		memcpy(log_much + log_count, buff, count);
		log_count += count;

		log_index = log_next(log_index);
		log_seq++;
	}
	return 0;
}

static void log_much_do_check_and_delay(struct printk_log *msg)
{
	if (delta_count * DETECT_TIME >  detect_count * delta_time) {
		if (!parse_log_file()) {
			t_base = msg->ts_nsec + DELAY_TIME;
			flag_toomuch = true;
		}
	}
}

static int log_much_show(struct seq_file *m, void *v)
{
	if (log_much == NULL) {
		seq_puts(m, "log buff is null.\n");
		return 0;
	}
	seq_write(m, log_much, log_count);
	return 0;
}

static int log_much_open(struct inode *inode, struct file *file)
{
	return single_open(file, log_much_show, inode->i_private);
}

static const struct file_operations log_much_ops = {
	.owner = THIS_MODULE,
	.open = log_much_open,
	.read = seq_read,
	.llseek = seq_lseek,
	.release = single_release,
};
#endif

static int __add_preferred_console(char *name, int idx, char *options,
				   char *brl_options)
{
	struct console_cmdline *c;
	int i;

	/*
	 *	See if this tty is not yet registered, and
	 *	if we have a slot free.
	 */
	for (i = 0, c = console_cmdline;
	     i < MAX_CMDLINECONSOLES && c->name[0];
	     i++, c++) {
		if (strcmp(c->name, name) == 0 && c->index == idx) {
			if (!brl_options)
				selected_console = i;
			return 0;
		}
	}
	if (i == MAX_CMDLINECONSOLES)
		return -E2BIG;
	if (!brl_options)
		selected_console = i;
	strlcpy(c->name, name, sizeof(c->name));
	c->options = options;
	braille_set_options(c, brl_options);

	c->index = idx;
	return 0;
}
/*
 * Set up a console.  Called via do_early_param() in init/main.c
 * for each "console=" parameter in the boot command line.
 */
static int __init console_setup(char *str)
{
	char buf[sizeof(console_cmdline[0].name) + 4]; /* 4 for "ttyS" */
	char *s, *options, *brl_options = NULL;
	int idx;

	if (_braille_console_setup(&str, &brl_options))
		return 1;

	/*
	 * Decode str into name, index, options.
	 */
	if (str[0] >= '0' && str[0] <= '9') {
		strcpy(buf, "ttyS");
		strncpy(buf + 4, str, sizeof(buf) - 5);
	} else {
		strncpy(buf, str, sizeof(buf) - 1);
	}
	buf[sizeof(buf) - 1] = 0;
	options = strchr(str, ',');
	if (options)
		*(options++) = 0;
#ifdef __sparc__
	if (!strcmp(str, "ttya"))
		strcpy(buf, "ttyS0");
	if (!strcmp(str, "ttyb"))
		strcpy(buf, "ttyS1");
#endif
	for (s = buf; *s; s++)
		if (isdigit(*s) || *s == ',')
			break;
	idx = simple_strtoul(s, NULL, 10);
	*s = 0;

	__add_preferred_console(buf, idx, options, brl_options);
	console_set_on_cmdline = 1;
	return 1;
}
__setup("console=", console_setup);

/**
 * add_preferred_console - add a device to the list of preferred consoles.
 * @name: device name
 * @idx: device index
 * @options: options for this console
 *
 * The last preferred console added will be used for kernel messages
 * and stdin/out/err for init.  Normally this is used by console_setup
 * above to handle user-supplied console arguments; however it can also
 * be used by arch-specific code either to override the user or more
 * commonly to provide a default console (ie from PROM variables) when
 * the user has not supplied one.
 */
int add_preferred_console(char *name, int idx, char *options)
{
	return __add_preferred_console(name, idx, options, NULL);
}

bool console_suspend_enabled = true;
EXPORT_SYMBOL(console_suspend_enabled);

static int __init console_suspend_disable(char *str)
{
	console_suspend_enabled = false;
	return 1;
}
__setup("no_console_suspend", console_suspend_disable);
module_param_named(console_suspend, console_suspend_enabled,
		bool, S_IRUGO | S_IWUSR);
MODULE_PARM_DESC(console_suspend, "suspend console during suspend"
	" and hibernate operations");

/**
 * suspend_console - suspend the console subsystem
 *
 * This disables printk() while we go into suspend states
 */
void suspend_console(void)
{
	if (!console_suspend_enabled)
		return;
	printk("Suspending console(s) (use no_console_suspend to debug)\n");
	console_lock();
	console_suspended = 1;
	up_console_sem();
}

void resume_console(void)
{
	if (!console_suspend_enabled)
		return;
	down_console_sem();
	console_suspended = 0;
	console_unlock();
}

/**
 * console_cpu_notify - print deferred console messages after CPU hotplug
 * @self: notifier struct
 * @action: CPU hotplug event
 * @hcpu: unused
 *
 * If printk() is called from a CPU that is not online yet, the messages
 * will be spooled but will not show up on the console.  This function is
 * called when a new CPU comes online (or fails to come up), and ensures
 * that any such output gets printed.
 */
static int console_cpu_notify(struct notifier_block *self,
	unsigned long action, void *hcpu)
{
	switch (action) {
	case CPU_ONLINE:
	case CPU_DEAD:
	case CPU_DOWN_FAILED:
	case CPU_UP_CANCELED:
		/*console_lock(); */
		if (console_trylock())
			console_unlock();
	}
	return NOTIFY_OK;
}

/**
 * console_lock - lock the console system for exclusive use.
 *
 * Acquires a lock which guarantees that the caller has
 * exclusive access to the console system and the console_drivers list.
 *
 * Can sleep, returns nothing.
 */
void console_lock(void)
{
	might_sleep();

	down_console_sem();
	if (console_suspended)
		return;
	console_locked = 1;
	console_may_schedule = 1;
}
EXPORT_SYMBOL(console_lock);

/**
 * console_trylock - try to lock the console system for exclusive use.
 *
 * Try to acquire a lock which guarantees that the caller has exclusive
 * access to the console system and the console_drivers list.
 *
 * returns 1 on success, and 0 on failure to acquire the lock.
 */
int console_trylock(void)
{
	if (down_trylock_console_sem())
		return 0;
	if (console_suspended) {
		up_console_sem();
		return 0;
	}
	console_locked = 1;
	/*
	 * When PREEMPT_COUNT disabled we can't reliably detect if it's
	 * safe to schedule (e.g. calling printk while holding a spin_lock),
	 * because preempt_disable()/preempt_enable() are just barriers there
	 * and preempt_count() is always 0.
	 *
	 * RCU read sections have a separate preemption counter when
	 * PREEMPT_RCU enabled thus we must take extra care and check
	 * rcu_preempt_depth(), otherwise RCU read sections modify
	 * preempt_count().
	 */
	console_may_schedule = !oops_in_progress &&
			preemptible() &&
			!rcu_preempt_depth();
	return 1;
}
EXPORT_SYMBOL(console_trylock);

int is_console_locked(void)
{
	return console_locked;
}

/*
 * Check if we have any console that is capable of printing while cpu is
 * booting or shutting down. Requires console_sem.
 */
static int have_callable_console(void)
{
	struct console *con;

	for_each_console(con)
		if ((con->flags & CON_ENABLED) &&
				(con->flags & CON_ANYTIME))
			return 1;

	return 0;
}

/*
 * Can we actually use the console at this time on this cpu?
 *
 * Console drivers may assume that per-cpu resources have been allocated. So
 * unless they're explicitly marked as being able to cope (CON_ANYTIME) don't
 * call them until this CPU is officially up.
 */
static inline int can_use_console(void)
{
	return cpu_online(raw_smp_processor_id()) || have_callable_console();
}

static void console_cont_flush(char *text, size_t size)
{
	unsigned long flags;
	size_t len;

	raw_spin_lock_irqsave(&logbuf_lock, flags);

	if (!cont.len)
		goto out;

	if (suppress_message_printing(cont.level)) {
		cont.cons = cont.len;
		if (cont.flushed)
			cont.len = 0;
		goto out;
	}

	/*
	 * We still queue earlier records, likely because the console was
	 * busy. The earlier ones need to be printed before this one, we
	 * did not flush any fragment so far, so just let it queue up.
	 */
	if (console_seq < log_next_seq && !cont.cons)
		goto out;

	len = cont_print_text(text, size);
	raw_spin_unlock(&logbuf_lock);
	stop_critical_timings();
	call_console_drivers(cont.level, NULL, 0, text, len);
	start_critical_timings();
	local_irq_restore(flags);
	return;
out:
	raw_spin_unlock_irqrestore(&logbuf_lock, flags);
}

/**
 * console_unlock - unlock the console system
 *
 * Releases the console_lock which the caller holds on the console system
 * and the console driver list.
 *
 * While the console_lock was held, console output may have been buffered
 * by printk().  If this is the case, console_unlock(); emits
 * the output prior to releasing the lock.
 *
 * If there is output waiting, we wake /dev/kmsg and syslog() users.
 *
 * console_unlock(); may be called from any context.
 */
void console_unlock(void)
{
	static char ext_text[CONSOLE_EXT_LOG_MAX];
	static char text[LOG_LINE_MAX + PREFIX_MAX];
	static u64 seen_seq;
	unsigned long flags;
	bool wake_klogd = false;
	bool do_cond_resched, retry;

#if defined(CONFIG_MTK_ENG_BUILD) && defined(CONFIG_LOG_TOO_MUCH_WARNING)
/* length can not beyond 63 because of aee API args limitation */
	char aee_str[63];
	int add_len;
	u64 period;
	unsigned long rem_nsec;
#endif
#ifdef CONFIG_CONSOLE_LOCK_DURATION_DETECT
	bool block_overtime = false;
	u64 con_dura_time = local_clock();
	u64 current_time;

	len_con_write_ttyS = len_con_write_pstore = 0;
	time_con_write_ttyS = time_con_write_pstore = 0;
	rem_nsec_con_write_ttyS = rem_nsec_con_write_pstore = 0;
#endif
	if (console_suspended) {
		up_console_sem();
		return;
	}

	/*
	 * Console drivers are called with interrupts disabled, so
	 * @console_may_schedule should be cleared before; however, we may
	 * end up dumping a lot of lines, for example, if called from
	 * console registration path, and should invoke cond_resched()
	 * between lines if allowable.  Not doing so can cause a very long
	 * scheduling stall on a slow console leading to RCU stall and
	 * softlockup warnings which exacerbate the issue with more
	 * messages practically incapacitating the system.
	 *
	 * console_trylock() is not able to detect the preemptive
	 * context reliably. Therefore the value must be stored before
	 * and cleared after the the "again" goto label.
	 */
	do_cond_resched = console_may_schedule;
again:
	console_may_schedule = 0;

	/*
	 * We released the console_sem lock, so we need to recheck if
	 * cpu is online and (if not) is there at least one CON_ANYTIME
	 * console.
	 */
	if (!can_use_console()) {
		console_locked = 0;
		up_console_sem();
		return;
	}

	/* flush buffered message fragment immediately to console */
	console_cont_flush(text, sizeof(text));

	for (;;) {
		struct printk_log *msg;
		size_t ext_len = 0;
		size_t len;
		int level;

		raw_spin_lock_irqsave(&logbuf_lock, flags);
		if (seen_seq != log_next_seq) {
			wake_klogd = true;
			seen_seq = log_next_seq;
		}

		if (console_seq < log_first_seq) {
			len = sprintf(text, "** %u printk messages dropped ** ",
				      (unsigned)(log_first_seq - console_seq));

			/* messages are gone, move to first one */
			console_seq = log_first_seq;
			console_idx = log_first_idx;
			console_prev = 0;
		} else {
			len = 0;
		}
skip:
		if (console_seq == log_next_seq)
			break;

#ifdef CONFIG_CONSOLE_LOCK_DURATION_DETECT
		/* console_unlock block time over 2 seconds */
		current_time = local_clock();
		if ((current_time - con_dura_time) > 2000000000ULL) {
			unsigned long tmp_rem_nsec_start = 0,
				tmp_rem_nsec_end = 0;
			block_overtime = true;
			console_status_detected = true;

			rem_nsec_con_write_ttyS = do_div
				(time_con_write_ttyS, 1000000000);
			rem_nsec_con_write_pstore = do_div
				(time_con_write_pstore, 1000000000);
			tmp_rem_nsec_start = do_div(con_dura_time, 1000000000);
			tmp_rem_nsec_end = do_div(current_time, 1000000000);
			memset(conwrite_stat_struct.con_write_statbuf, 0x0,
				sizeof(conwrite_stat_struct.con_write_statbuf)
				- 1);
			snprintf(conwrite_stat_struct.con_write_statbuf,
				sizeof(conwrite_stat_struct.con_write_statbuf)
				- 1,
"cpu%d [%lu.%06lu]--[%lu.%06lu] 'ttyS' %lubytes %lu.%06lus, 'pstore' %lubytes %lu.%06lus, uart dump %s\n",
				smp_processor_id(),
				(unsigned long)con_dura_time,
				tmp_rem_nsec_start/1000,
				(unsigned long)current_time,
				tmp_rem_nsec_end/1000,
				(unsigned long)len_con_write_ttyS,
				(unsigned long)time_con_write_ttyS,
				rem_nsec_con_write_ttyS/1000,
				(unsigned long)len_con_write_pstore,
				(unsigned long)time_con_write_pstore,
				rem_nsec_con_write_pstore/1000,
				mtk8250_uart_dump());
			break;
		}
		/* print the uart status next time enter the console_unlock */
		if (console_status_detected) {
			len += snprintf(text + len,
				strlen(conwrite_stat_struct.con_write_statbuf),
				conwrite_stat_struct.con_write_statbuf);
			console_status_detected = false;
		}
#endif

		msg = log_from_idx(console_idx);
		level = msg->level;
		if ((msg->flags & LOG_NOCONS) ||
				suppress_message_printing(level)) {
			/*
			 * Skip record we have buffered and already printed
			 * directly to the console when we received it, and
			 * record that has level above the console loglevel.
			 */
			console_idx = log_next(console_idx);
			console_seq++;
			/*
			 * We will get here again when we register a new
			 * CON_PRINTBUFFER console. Clear the flag so we
			 * will properly dump everything later.
			 */
			msg->flags &= ~LOG_NOCONS;
			console_prev = msg->flags;
			goto skip;
		}

		len += msg_print_text(msg, console_prev, false,
				      text + len, sizeof(text) - len);
		if (nr_ext_console_drivers) {
			ext_len = msg_print_ext_header(ext_text,
						sizeof(ext_text),
						msg, console_seq, console_prev);
			ext_len += msg_print_ext_body(ext_text + ext_len,
						sizeof(ext_text) - ext_len,
						log_dict(msg), msg->dict_len,
						log_text(msg), msg->text_len);
		}
		console_idx = log_next(console_idx);
		console_seq++;
		console_prev = msg->flags;
		raw_spin_unlock(&logbuf_lock);

		stop_critical_timings();	/* don't trace print latency */
#if defined(CONFIG_MTK_ENG_BUILD) && defined(CONFIG_LOG_TOO_MUCH_WARNING)
		if (flag_toomuch == true) {
			flag_toomuch = false;
			add_len = scnprintf(aee_str, 63,
				"Printk too much: >%d L/s, L: %llu, ",
				detect_count, delta_count);
			if (add_len + 12 <= 63) {
				period = delta_time;
				rem_nsec = do_div(period, 1000000000);
				scnprintf(aee_str + add_len, 63 - add_len,
					"S: %llu.%06lu\n",
					period, rem_nsec / 1000);
			}
			aee_kernel_warning_api(__FILE__, __LINE__,
				DB_OPT_PRINTK_TOO_MUCH | DB_OPT_DUMMY_DUMP,
				aee_str, "Need to shrink kernel log");
		} else
			call_console_drivers(level, ext_text,
				ext_len, text, len);
#else
		call_console_drivers(level, ext_text, ext_len, text, len);
#endif
		start_critical_timings();
		local_irq_restore(flags);

		if (do_cond_resched)
			cond_resched();
	}
	console_locked = 0;

	/* Release the exclusive_console once it is used */
	if (unlikely(exclusive_console))
		exclusive_console = NULL;

	raw_spin_unlock(&logbuf_lock);

	up_console_sem();

	/*
	 * Someone could have filled up the buffer again, so re-check if there's
	 * something to flush. In case we cannot trylock the console_sem again,
	 * there's a new owner and the console_unlock() from them will do the
	 * flush, no worries.
	 */
	raw_spin_lock(&logbuf_lock);
#ifdef CONFIG_CONSOLE_LOCK_DURATION_DETECT
	retry = !block_overtime && (console_seq != log_next_seq);
#else
	retry = console_seq != log_next_seq;
#endif
	raw_spin_unlock_irqrestore(&logbuf_lock, flags);

	if (retry && console_trylock())
		goto again;

	if (wake_klogd)
		wake_up_klogd();
}
EXPORT_SYMBOL(console_unlock);

/**
 * console_conditional_schedule - yield the CPU if required
 *
 * If the console code is currently allowed to sleep, and
 * if this CPU should yield the CPU to another task, do
 * so here.
 *
 * Must be called within console_lock();.
 */
void __sched console_conditional_schedule(void)
{
	if (console_may_schedule)
		cond_resched();
}
EXPORT_SYMBOL(console_conditional_schedule);

void console_unblank(void)
{
	struct console *c;

	/*
	 * console_unblank can no longer be called in interrupt context unless
	 * oops_in_progress is set to 1..
	 */
	if (oops_in_progress) {
		if (down_trylock_console_sem() != 0)
			return;
	} else
		console_lock();

	console_locked = 1;
	console_may_schedule = 0;
	for_each_console(c)
		if ((c->flags & CON_ENABLED) && c->unblank)
			c->unblank();
	console_unlock();
}

/**
 * console_flush_on_panic - flush console content on panic
 *
 * Immediately output all pending messages no matter what.
 */
void console_flush_on_panic(void)
{
	/*
	 * If someone else is holding the console lock, trylock will fail
	 * and may_schedule may be set.  Ignore and proceed to unlock so
	 * that messages are flushed out.  As this can be called from any
	 * context and we don't want to get preempted while flushing,
	 * ensure may_schedule is cleared.
	 */
	console_trylock();
	console_may_schedule = 0;
	console_unlock();
}

/*
 * Return the console tty driver structure and its associated index
 */
struct tty_driver *console_device(int *index)
{
	struct console *c;
	struct tty_driver *driver = NULL;

	console_lock();
	for_each_console(c) {
		if (!c->device)
			continue;
		driver = c->device(c, index);
		if (driver)
			break;
	}
	console_unlock();
	return driver;
}

/*
 * Prevent further output on the passed console device so that (for example)
 * serial drivers can disable console output before suspending a port, and can
 * re-enable output afterwards.
 */
void console_stop(struct console *console)
{
	console_lock();
	console->flags &= ~CON_ENABLED;
	console_unlock();
}
EXPORT_SYMBOL(console_stop);

void console_start(struct console *console)
{
	console_lock();
	console->flags |= CON_ENABLED;
	console_unlock();
}
EXPORT_SYMBOL(console_start);

static int __read_mostly keep_bootcon;

static int __init keep_bootcon_setup(char *str)
{
	keep_bootcon = 1;
	pr_info("debug: skip boot console de-registration.\n");

	return 0;
}

early_param("keep_bootcon", keep_bootcon_setup);

/*
 * The console driver calls this routine during kernel initialization
 * to register the console printing procedure with printk() and to
 * print any messages that were printed by the kernel before the
 * console driver was initialized.
 *
 * This can happen pretty early during the boot process (because of
 * early_printk) - sometimes before setup_arch() completes - be careful
 * of what kernel features are used - they may not be initialised yet.
 *
 * There are two types of consoles - bootconsoles (early_printk) and
 * "real" consoles (everything which is not a bootconsole) which are
 * handled differently.
 *  - Any number of bootconsoles can be registered at any time.
 *  - As soon as a "real" console is registered, all bootconsoles
 *    will be unregistered automatically.
 *  - Once a "real" console is registered, any attempt to register a
 *    bootconsoles will be rejected
 */
void register_console(struct console *newcon)
{
	int i;
	unsigned long flags;
	struct console *bcon = NULL;
	struct console_cmdline *c;

	if (console_drivers)
		for_each_console(bcon)
			if (WARN(bcon == newcon,
					"console '%s%d' already registered\n",
					bcon->name, bcon->index))
				return;

	/*
	 * before we register a new CON_BOOT console, make sure we don't
	 * already have a valid console
	 */
	if (console_drivers && newcon->flags & CON_BOOT) {
		/* find the last or real console */
		for_each_console(bcon) {
			if (!(bcon->flags & CON_BOOT)) {
				pr_info("Too late to register bootconsole %s%d\n",
					newcon->name, newcon->index);
				return;
			}
		}
	}

	if (console_drivers && console_drivers->flags & CON_BOOT)
		bcon = console_drivers;

	if (preferred_console < 0 || bcon || !console_drivers)
		preferred_console = selected_console;

	/*
	 *	See if we want to use this console driver. If we
	 *	didn't select a console we take the first one
	 *	that registers here.
	 */
	if (preferred_console < 0) {
		if (newcon->index < 0)
			newcon->index = 0;
		if (newcon->setup == NULL ||
		    newcon->setup(newcon, NULL) == 0) {
			newcon->flags |= CON_ENABLED;
			if (newcon->device) {
				newcon->flags |= CON_CONSDEV;
				preferred_console = 0;
			}
		}
	}

	/*
	 *	See if this console matches one we selected on
	 *	the command line.
	 */
	for (i = 0, c = console_cmdline;
	     i < MAX_CMDLINECONSOLES && c->name[0];
	     i++, c++) {
		if (!newcon->match ||
		    newcon->match(newcon, c->name, c->index, c->options) != 0) {
			/* default matching */
			BUILD_BUG_ON(sizeof(c->name) != sizeof(newcon->name));
			if (strcmp(c->name, newcon->name) != 0)
				continue;
			if (newcon->index >= 0 &&
			    newcon->index != c->index)
				continue;
			if (newcon->index < 0)
				newcon->index = c->index;

			if (_braille_register_console(newcon, c))
				return;

			if (newcon->setup &&
			    newcon->setup(newcon, c->options) != 0)
				break;
		}

		newcon->flags |= CON_ENABLED;
		if (i == selected_console) {
			newcon->flags |= CON_CONSDEV;
			preferred_console = selected_console;
		}
		break;
	}

	if (!(newcon->flags & CON_ENABLED))
		return;

	/*
	 * If we have a bootconsole, and are switching to a real console,
	 * don't print everything out again, since when the boot console, and
	 * the real console are the same physical device, it's annoying to
	 * see the beginning boot messages twice
	 */
	if (bcon && ((newcon->flags & (CON_CONSDEV | CON_BOOT)) == CON_CONSDEV))
		newcon->flags &= ~CON_PRINTBUFFER;

	/*
	 *	Put this console in the list - keep the
	 *	preferred driver at the head of the list.
	 */
	console_lock();
	if ((newcon->flags & CON_CONSDEV) || console_drivers == NULL) {
		newcon->next = console_drivers;
		console_drivers = newcon;
		if (newcon->next)
			newcon->next->flags &= ~CON_CONSDEV;
	} else {
		newcon->next = console_drivers->next;
		console_drivers->next = newcon;
	}

	if (newcon->flags & CON_EXTENDED)
		if (!nr_ext_console_drivers++)
			pr_info("printk: continuation disabled due to ext consoles, expect more fragments in /dev/kmsg\n");

	if (newcon->flags & CON_PRINTBUFFER) {
		/*
		 * console_unlock(); will print out the buffered messages
		 * for us.
		 */
		raw_spin_lock_irqsave(&logbuf_lock, flags);
		console_seq = syslog_seq;
		console_idx = syslog_idx;
		console_prev = syslog_prev;
		raw_spin_unlock_irqrestore(&logbuf_lock, flags);
		/*
		 * We're about to replay the log buffer.  Only do this to the
		 * just-registered console to avoid excessive message spam to
		 * the already-registered consoles.
		 */
		exclusive_console = newcon;
	}
	console_unlock();
	console_sysfs_notify();

	/*
	 * By unregistering the bootconsoles after we enable the real console
	 * we get the "console xxx enabled" message on all the consoles -
	 * boot consoles, real consoles, etc - this is to ensure that end
	 * users know there might be something in the kernel's log buffer that
	 * went to the bootconsole (that they do not see on the real console)
	 */
	pr_info("%sconsole [%s%d] enabled\n",
		(newcon->flags & CON_BOOT) ? "boot" : "" ,
		newcon->name, newcon->index);
	if (bcon &&
	    ((newcon->flags & (CON_CONSDEV | CON_BOOT)) == CON_CONSDEV) &&
	    !keep_bootcon) {
		/* We need to iterate through all boot consoles, to make
		 * sure we print everything out, before we unregister them.
		 */
		for_each_console(bcon)
			if (bcon->flags & CON_BOOT)
				unregister_console(bcon);
	}
}
EXPORT_SYMBOL(register_console);

int unregister_console(struct console *console)
{
        struct console *a, *b;
	int res;

	pr_info("%sconsole [%s%d] disabled\n",
		(console->flags & CON_BOOT) ? "boot" : "" ,
		console->name, console->index);

	res = _braille_unregister_console(console);
	if (res)
		return res;

	res = 1;
	console_lock();
	if (console_drivers == console) {
		console_drivers=console->next;
		res = 0;
	} else if (console_drivers) {
		for (a=console_drivers->next, b=console_drivers ;
		     a; b=a, a=b->next) {
			if (a == console) {
				b->next = a->next;
				res = 0;
				break;
			}
		}
	}

	if (!res && (console->flags & CON_EXTENDED))
		nr_ext_console_drivers--;

	/*
	 * If this isn't the last console and it has CON_CONSDEV set, we
	 * need to set it on the next preferred console.
	 */
	if (console_drivers != NULL && console->flags & CON_CONSDEV)
		console_drivers->flags |= CON_CONSDEV;

	console->flags &= ~CON_ENABLED;
	console_unlock();
	console_sysfs_notify();
	return res;
}
EXPORT_SYMBOL(unregister_console);

/*
 * Some boot consoles access data that is in the init section and which will
 * be discarded after the initcalls have been run. To make sure that no code
 * will access this data, unregister the boot consoles in a late initcall.
 *
 * If for some reason, such as deferred probe or the driver being a loadable
 * module, the real console hasn't registered yet at this point, there will
 * be a brief interval in which no messages are logged to the console, which
 * makes it difficult to diagnose problems that occur during this time.
 *
 * To mitigate this problem somewhat, only unregister consoles whose memory
 * intersects with the init section. Note that code exists elsewhere to get
 * rid of the boot console as soon as the proper console shows up, so there
 * won't be side-effects from postponing the removal.
 */
static int __init printk_late_init(void)
{
	struct console *con;
#if defined(CONFIG_MTK_ENG_BUILD) && defined(CONFIG_LOG_TOO_MUCH_WARNING)
	struct proc_dir_entry *entry;
#endif
	for_each_console(con) {
		if (!keep_bootcon && con->flags & CON_BOOT) {
			/*
			 * Make sure to unregister boot consoles whose data
			 * resides in the init section before the init section
			 * is discarded. Boot consoles whose data will stick
			 * around will automatically be unregistered when the
			 * proper console replaces them.
			 */
			if (init_section_intersects(con, sizeof(*con)))
				unregister_console(con);
		}
	}
	hotcpu_notifier(console_cpu_notify, 0);

#if defined(CONFIG_MTK_ENG_BUILD) && defined(CONFIG_LOG_TOO_MUCH_WARNING)
	entry = proc_create("log_much", 0444, NULL, &log_much_ops);
	if (!entry) {
		pr_notice("printk: failed to create proc log much entry\n");
		return 1;
	}
	log_much = kmalloc(log_buf_len + LOG_MUCH_PLUS_LEN, GFP_KERNEL);
#endif
	return 0;
}
late_initcall(printk_late_init);

#if defined CONFIG_PRINTK
/*
 * Delayed printk version, for scheduler-internal messages:
 */
#define PRINTK_PENDING_WAKEUP	0x01
#define PRINTK_PENDING_OUTPUT	0x02

static DEFINE_PER_CPU(int, printk_pending);

static void wake_up_klogd_work_func(struct irq_work *irq_work)
{
	int pending = __this_cpu_xchg(printk_pending, 0);

	if (pending & PRINTK_PENDING_OUTPUT) {
		/* If trylock fails, someone else is doing the printing */
		if (console_trylock())
			console_unlock();
	}

	if (pending & PRINTK_PENDING_WAKEUP)
		wake_up_interruptible(&log_wait);
}

static DEFINE_PER_CPU(struct irq_work, wake_up_klogd_work) = {
	.func = wake_up_klogd_work_func,
	.flags = IRQ_WORK_LAZY,
};

void wake_up_klogd(void)
{
	preempt_disable();
	if (waitqueue_active(&log_wait)) {
		this_cpu_or(printk_pending, PRINTK_PENDING_WAKEUP);
		irq_work_queue(this_cpu_ptr(&wake_up_klogd_work));
	}
	preempt_enable();
}

int printk_deferred(const char *fmt, ...)
{
	va_list args;
	int r;

	preempt_disable();
	va_start(args, fmt);
	r = vprintk_emit(0, LOGLEVEL_SCHED, NULL, 0, fmt, args);
	va_end(args);

	__this_cpu_or(printk_pending, PRINTK_PENDING_OUTPUT);
	irq_work_queue(this_cpu_ptr(&wake_up_klogd_work));
	preempt_enable();

	return r;
}

/*
 * printk rate limiting, lifted from the networking subsystem.
 *
 * This enforces a rate limit: not more than 10 kernel messages
 * every 5s to make a denial-of-service attack impossible.
 */
DEFINE_RATELIMIT_STATE(printk_ratelimit_state, 5 * HZ, 10);

int __printk_ratelimit(const char *func)
{
	return ___ratelimit(&printk_ratelimit_state, func);
}
EXPORT_SYMBOL(__printk_ratelimit);

/**
 * printk_timed_ratelimit - caller-controlled printk ratelimiting
 * @caller_jiffies: pointer to caller's state
 * @interval_msecs: minimum interval between prints
 *
 * printk_timed_ratelimit() returns true if more than @interval_msecs
 * milliseconds have elapsed since the last time printk_timed_ratelimit()
 * returned true.
 */
bool printk_timed_ratelimit(unsigned long *caller_jiffies,
			unsigned int interval_msecs)
{
	unsigned long elapsed = jiffies - *caller_jiffies;

	if (*caller_jiffies && elapsed <= msecs_to_jiffies(interval_msecs))
		return false;

	*caller_jiffies = jiffies;
	return true;
}
EXPORT_SYMBOL(printk_timed_ratelimit);

static DEFINE_SPINLOCK(dump_list_lock);
static LIST_HEAD(dump_list);

/**
 * kmsg_dump_register - register a kernel log dumper.
 * @dumper: pointer to the kmsg_dumper structure
 *
 * Adds a kernel log dumper to the system. The dump callback in the
 * structure will be called when the kernel oopses or panics and must be
 * set. Returns zero on success and %-EINVAL or %-EBUSY otherwise.
 */
int kmsg_dump_register(struct kmsg_dumper *dumper)
{
	unsigned long flags;
	int err = -EBUSY;

	/* The dump callback needs to be set */
	if (!dumper->dump)
		return -EINVAL;

	spin_lock_irqsave(&dump_list_lock, flags);
	/* Don't allow registering multiple times */
	if (!dumper->registered) {
		dumper->registered = 1;
		list_add_tail_rcu(&dumper->list, &dump_list);
		err = 0;
	}
	spin_unlock_irqrestore(&dump_list_lock, flags);

	return err;
}
EXPORT_SYMBOL_GPL(kmsg_dump_register);

/**
 * kmsg_dump_unregister - unregister a kmsg dumper.
 * @dumper: pointer to the kmsg_dumper structure
 *
 * Removes a dump device from the system. Returns zero on success and
 * %-EINVAL otherwise.
 */
int kmsg_dump_unregister(struct kmsg_dumper *dumper)
{
	unsigned long flags;
	int err = -EINVAL;

	spin_lock_irqsave(&dump_list_lock, flags);
	if (dumper->registered) {
		dumper->registered = 0;
		list_del_rcu(&dumper->list);
		err = 0;
	}
	spin_unlock_irqrestore(&dump_list_lock, flags);
	synchronize_rcu();

	return err;
}
EXPORT_SYMBOL_GPL(kmsg_dump_unregister);

static bool always_kmsg_dump;
module_param_named(always_kmsg_dump, always_kmsg_dump, bool, S_IRUGO | S_IWUSR);

/**
 * kmsg_dump - dump kernel log to kernel message dumpers.
 * @reason: the reason (oops, panic etc) for dumping
 *
 * Call each of the registered dumper's dump() callback, which can
 * retrieve the kmsg records with kmsg_dump_get_line() or
 * kmsg_dump_get_buffer().
 */
void kmsg_dump(enum kmsg_dump_reason reason)
{
	struct kmsg_dumper *dumper;
	unsigned long flags;

	if ((reason > KMSG_DUMP_OOPS) && !always_kmsg_dump)
		return;

	rcu_read_lock();
	list_for_each_entry_rcu(dumper, &dump_list, list) {
		if (dumper->max_reason && reason > dumper->max_reason)
			continue;

		/* initialize iterator with data about the stored records */
		dumper->active = true;

		raw_spin_lock_irqsave(&logbuf_lock, flags);
		dumper->cur_seq = clear_seq;
		dumper->cur_idx = clear_idx;
		dumper->next_seq = log_next_seq;
		dumper->next_idx = log_next_idx;
		raw_spin_unlock_irqrestore(&logbuf_lock, flags);

		/* invoke dumper which will iterate over records */
		dumper->dump(dumper, reason);

		/* reset iterator */
		dumper->active = false;
	}
	rcu_read_unlock();
}

/**
 * kmsg_dump_get_line_nolock - retrieve one kmsg log line (unlocked version)
 * @dumper: registered kmsg dumper
 * @syslog: include the "<4>" prefixes
 * @line: buffer to copy the line to
 * @size: maximum size of the buffer
 * @len: length of line placed into buffer
 *
 * Start at the beginning of the kmsg buffer, with the oldest kmsg
 * record, and copy one record into the provided buffer.
 *
 * Consecutive calls will return the next available record moving
 * towards the end of the buffer with the youngest messages.
 *
 * A return value of FALSE indicates that there are no more records to
 * read.
 *
 * The function is similar to kmsg_dump_get_line(), but grabs no locks.
 */
bool kmsg_dump_get_line_nolock(struct kmsg_dumper *dumper, bool syslog,
			       char *line, size_t size, size_t *len)
{
	struct printk_log *msg;
	size_t l = 0;
	bool ret = false;

	if (!dumper->active)
		goto out;

	if (dumper->cur_seq < log_first_seq) {
		/* messages are gone, move to first available one */
		dumper->cur_seq = log_first_seq;
		dumper->cur_idx = log_first_idx;
	}

	/* last entry */
	if (dumper->cur_seq >= log_next_seq)
		goto out;

	msg = log_from_idx(dumper->cur_idx);
	l = msg_print_text(msg, 0, syslog, line, size);

	dumper->cur_idx = log_next(dumper->cur_idx);
	dumper->cur_seq++;
	ret = true;
out:
	if (len)
		*len = l;
	return ret;
}

/**
 * kmsg_dump_get_line - retrieve one kmsg log line
 * @dumper: registered kmsg dumper
 * @syslog: include the "<4>" prefixes
 * @line: buffer to copy the line to
 * @size: maximum size of the buffer
 * @len: length of line placed into buffer
 *
 * Start at the beginning of the kmsg buffer, with the oldest kmsg
 * record, and copy one record into the provided buffer.
 *
 * Consecutive calls will return the next available record moving
 * towards the end of the buffer with the youngest messages.
 *
 * A return value of FALSE indicates that there are no more records to
 * read.
 */
bool kmsg_dump_get_line(struct kmsg_dumper *dumper, bool syslog,
			char *line, size_t size, size_t *len)
{
	unsigned long flags;
	bool ret;

	raw_spin_lock_irqsave(&logbuf_lock, flags);
	ret = kmsg_dump_get_line_nolock(dumper, syslog, line, size, len);
	raw_spin_unlock_irqrestore(&logbuf_lock, flags);

	return ret;
}
EXPORT_SYMBOL_GPL(kmsg_dump_get_line);

/**
 * kmsg_dump_get_buffer - copy kmsg log lines
 * @dumper: registered kmsg dumper
 * @syslog: include the "<4>" prefixes
 * @buf: buffer to copy the line to
 * @size: maximum size of the buffer
 * @len: length of line placed into buffer
 *
 * Start at the end of the kmsg buffer and fill the provided buffer
 * with as many of the the *youngest* kmsg records that fit into it.
 * If the buffer is large enough, all available kmsg records will be
 * copied with a single call.
 *
 * Consecutive calls will fill the buffer with the next block of
 * available older records, not including the earlier retrieved ones.
 *
 * A return value of FALSE indicates that there are no more records to
 * read.
 */
bool kmsg_dump_get_buffer(struct kmsg_dumper *dumper, bool syslog,
			  char *buf, size_t size, size_t *len)
{
	unsigned long flags;
	u64 seq;
	u32 idx;
	u64 next_seq;
	u32 next_idx;
	enum log_flags prev;
	size_t l = 0;
	bool ret = false;

	if (!dumper->active)
		goto out;

	raw_spin_lock_irqsave(&logbuf_lock, flags);
	if (dumper->cur_seq < log_first_seq) {
		/* messages are gone, move to first available one */
		dumper->cur_seq = log_first_seq;
		dumper->cur_idx = log_first_idx;
	}

	/* last entry */
	if (dumper->cur_seq >= dumper->next_seq) {
		raw_spin_unlock_irqrestore(&logbuf_lock, flags);
		goto out;
	}

	/* calculate length of entire buffer */
	seq = dumper->cur_seq;
	idx = dumper->cur_idx;
	prev = 0;
	while (seq < dumper->next_seq) {
		struct printk_log *msg = log_from_idx(idx);

		l += msg_print_text(msg, prev, true, NULL, 0);
		idx = log_next(idx);
		seq++;
		prev = msg->flags;
	}

	/* move first record forward until length fits into the buffer */
	seq = dumper->cur_seq;
	idx = dumper->cur_idx;
	prev = 0;
	while (l > size && seq < dumper->next_seq) {
		struct printk_log *msg = log_from_idx(idx);

		l -= msg_print_text(msg, prev, true, NULL, 0);
		idx = log_next(idx);
		seq++;
		prev = msg->flags;
	}

	/* last message in next interation */
	next_seq = seq;
	next_idx = idx;

	l = 0;
	while (seq < dumper->next_seq) {
		struct printk_log *msg = log_from_idx(idx);

		l += msg_print_text(msg, prev, syslog, buf + l, size - l);
		idx = log_next(idx);
		seq++;
		prev = msg->flags;
	}

	dumper->next_seq = next_seq;
	dumper->next_idx = next_idx;
	ret = true;
	raw_spin_unlock_irqrestore(&logbuf_lock, flags);
out:
	if (len)
		*len = l;
	return ret;
}
EXPORT_SYMBOL_GPL(kmsg_dump_get_buffer);

/**
 * kmsg_dump_rewind_nolock - reset the interator (unlocked version)
 * @dumper: registered kmsg dumper
 *
 * Reset the dumper's iterator so that kmsg_dump_get_line() and
 * kmsg_dump_get_buffer() can be called again and used multiple
 * times within the same dumper.dump() callback.
 *
 * The function is similar to kmsg_dump_rewind(), but grabs no locks.
 */
void kmsg_dump_rewind_nolock(struct kmsg_dumper *dumper)
{
	dumper->cur_seq = clear_seq;
	dumper->cur_idx = clear_idx;
	dumper->next_seq = log_next_seq;
	dumper->next_idx = log_next_idx;
}

/**
 * kmsg_dump_rewind - reset the interator
 * @dumper: registered kmsg dumper
 *
 * Reset the dumper's iterator so that kmsg_dump_get_line() and
 * kmsg_dump_get_buffer() can be called again and used multiple
 * times within the same dumper.dump() callback.
 */
void kmsg_dump_rewind(struct kmsg_dumper *dumper)
{
	unsigned long flags;

	raw_spin_lock_irqsave(&logbuf_lock, flags);
	kmsg_dump_rewind_nolock(dumper);
	raw_spin_unlock_irqrestore(&logbuf_lock, flags);
}
EXPORT_SYMBOL_GPL(kmsg_dump_rewind);

static char dump_stack_arch_desc_str[128];

/**
 * dump_stack_set_arch_desc - set arch-specific str to show with task dumps
 * @fmt: printf-style format string
 * @...: arguments for the format string
 *
 * The configured string will be printed right after utsname during task
 * dumps.  Usually used to add arch-specific system identifiers.  If an
 * arch wants to make use of such an ID string, it should initialize this
 * as soon as possible during boot.
 */
void __init dump_stack_set_arch_desc(const char *fmt, ...)
{
	va_list args;

	va_start(args, fmt);
	vsnprintf(dump_stack_arch_desc_str, sizeof(dump_stack_arch_desc_str),
		  fmt, args);
	va_end(args);
}

/**
 * dump_stack_print_info - print generic debug info for dump_stack()
 * @log_lvl: log level
 *
 * Arch-specific dump_stack() implementations can use this function to
 * print out the same debug information as the generic dump_stack().
 */
void dump_stack_print_info(const char *log_lvl)
{
	printk("%sCPU: %d PID: %d Comm: %.20s %s %s %.*s\n",
	       log_lvl, raw_smp_processor_id(), current->pid, current->comm,
	       print_tainted(), init_utsname()->release,
	       (int)strcspn(init_utsname()->version, " "),
	       init_utsname()->version);

	if (dump_stack_arch_desc_str[0] != '\0')
		printk("%sHardware name: %s\n",
		       log_lvl, dump_stack_arch_desc_str);

	print_worker_info(log_lvl, current);
}

/**
 * show_regs_print_info - print generic debug info for show_regs()
 * @log_lvl: log level
 *
 * show_regs() implementations can use this function to print out generic
 * debug information.
 */
void show_regs_print_info(const char *log_lvl)
{
	dump_stack_print_info(log_lvl);

	printk("%stask: %p task.stack: %p\n",
	       log_lvl, current, task_stack_page(current));
}

void get_kernel_log_buffer(unsigned long *addr,
	unsigned long *size, unsigned long *start)
{
	*addr = (unsigned long)log_buf;
	*size = log_buf_len;
	*start = (unsigned long)&log_first_idx;
}
#endif<|MERGE_RESOLUTION|>--- conflicted
+++ resolved
@@ -1339,11 +1339,7 @@
 	}
 
 	if (unlikely(!new_log_buf)) {
-<<<<<<< HEAD
-		pr_notice("log_buf_len: %ld bytes not available\n",
-=======
 		pr_err("log_buf_len: %lu bytes not available\n",
->>>>>>> 6620daa7
 			new_log_buf_len);
 		return;
 	}
